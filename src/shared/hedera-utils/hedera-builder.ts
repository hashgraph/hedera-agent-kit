--- conflicted
+++ resolved
@@ -1,4 +1,3 @@
-<<<<<<< HEAD
 import {
   Hbar,
   TokenCreateTransaction,
@@ -7,27 +6,21 @@
   TokenAirdropTransaction,
   TopicCreateTransaction,
   PublicKey
-} from "@hashgraph/sdk";
+} from '@hashgraph/sdk';
 import {
   airdropFungibleTokenParameters,
   createFungibleTokenParameters,
   createNonFungibleTokenParameters,
   transferTokenParameters
-} from "../parameter-schemas/hts.zod";
-import z from "zod";
-import { transferHbarParameters } from "@/shared/parameter-schemas/has.zod";
-import { createTopicParameters } from "@/shared/parameter-schemas/hcs.zod";
-=======
-import { TokenCreateTransaction } from '@hashgraph/sdk';
-import { createFungibleTokenParameters } from '../parameter-schemas/hts.zod';
+} from '../parameter-schemas/hts.zod';
 import z from 'zod';
->>>>>>> 9b61d83d
+import { transferHbarParameters } from '@/shared/parameter-schemas/has.zod';
+import { createTopicParameters } from '@/shared/parameter-schemas/hcs.zod';
 
 export default class HederaBuilder {
   static createFungibleToken(params: z.infer<ReturnType<typeof createFungibleTokenParameters>>) {
     return new TokenCreateTransaction(params);
   }
-<<<<<<< HEAD
 
   static createNonFungibleToken(params: z.infer<ReturnType<typeof createNonFungibleTokenParameters>>) {
     return new TokenCreateTransaction({...params, supplyType: TokenSupplyType.Finite}); // NFT has to have the Finite supply set
@@ -69,6 +62,4 @@
 
     return transaction;
   }
-=======
->>>>>>> 9b61d83d
 }