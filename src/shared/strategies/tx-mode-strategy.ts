--- conflicted
+++ resolved
@@ -33,20 +33,11 @@
 }
 
 const getStrategyFromContext = (context: Context) => {
-<<<<<<< HEAD
     if (context.mode === AgentMode.RETURN_BYTES) {
-        return new ReturnBytesStrategy()
-    }
-    return new ExecuteStrategy()
-}
-=======
-  if (context.mode === AgentMode.RETURN_BYTES) {
-    // make this in enum
     return new ReturnBytesStrategy();
   }
   return new ExecuteStrategy();
 };
->>>>>>> 9b61d83d
 
 export const handleTransaction = async (tx: Transaction, client: Client, context: Context) => {
   const strategy = getStrategyFromContext(context);
