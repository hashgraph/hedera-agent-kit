import HederaAgentLangchainToolkit from '../langchain/toolkit';
import { ChatOpenAI } from '@langchain/openai';
import type { ChatPromptTemplate } from '@langchain/core/prompts';
import { pull } from 'langchain/hub';
import { AgentExecutor, createStructuredChatAgent } from 'langchain/agents';
<<<<<<< HEAD
import { Client, PrivateKey, LedgerId } from '@hashgraph/sdk';
import { AgentMode } from '@/shared/configuration';
import * as dotenv from 'dotenv';

dotenv.config();
=======
import { Client } from '@hashgraph/sdk';
import { AgentMode } from '../shared/configuration';
import 'dotenv/config';
import { GET_ACCOUNT_TOKEN_BALANCES_QUERY_TOOL } from '../shared/tools/queries/get-account-token-balances-query';
import { GET_HBAR_BALANCE_QUERY_TOOL } from '../shared/tools/queries/get-hbar-balance-query';
>>>>>>> 69324469

const llm = new ChatOpenAI({
  model: 'gpt-4o-mini',
});

const client = Client.forTestnet().setOperator(
  process.env.ACCOUNT_ID!,
  PrivateKey.fromStringED25519(process.env.PRIVATE_KEY!),
);

const hederaAgentToolkit = new HederaAgentLangchainToolkit({
  client,
  configuration: {
<<<<<<< HEAD
    actions: {
      fungibleToken: {
        create: true,
        airdrop: true,
        transfer: true,
      },
      nonFungibleToken: {
        create: true,
      },
      account: {
        transfer: true,
      },
      consensus: {
        createTopic: true,
        submitTopicMessage: true,
      },
      accountQuery: {
        getAccountBalanceQuery: true,
        getAccountQuery: true,
        getAccountTokenBalancesQuery: true,
        getTopicMessagesQuery: true,
      },
    },
    context: {
      mode: AgentMode.AUTONOMOUS,
      accountId: process.env.ACCOUNT_ID!,
      mirrornodeConfig: {
        ledgerId: LedgerId.TESTNET,
      },
=======
    tools: [GET_ACCOUNT_TOKEN_BALANCES_QUERY_TOOL, GET_HBAR_BALANCE_QUERY_TOOL],
    context: {
      mode: AgentMode.RETURN_BYTES,
      accountId: '0.0.3038269',
>>>>>>> 69324469
    },
  },
});

(async (): Promise<void> => {
  const prompt = await pull<ChatPromptTemplate>('hwchase17/structured-chat-agent');

  const tools = hederaAgentToolkit.getTools();

  const agent = await createStructuredChatAgent({
    llm,
    tools,
    prompt,
  });

  const agentExecutor = new AgentExecutor({
    agent,
    tools,
    returnIntermediateSteps: true,
  });

  // EXAMPLE PROMPT FOR FT CREATION
  // const response = await agentExecutor.invoke({
  //   input: `
  //     Create a token called Hello World with symbol HELLO. Set decimals to 3, initial supply to 1234 and supply type to infinite. Set supply key.
  //   `,
  // });

  // EXAMPLE PROMPT FOR NFT CREATION
  // const response = await agentExecutor.invoke({
  //   input: `
  //     Create a nft token called Hello World with symbol HELLO. Set supply key.
  //   `,
  // });

  // const response = await agentExecutor.invoke({
  //   input: `
  //     Transfer 0.1 HBAR to account 0.0.123123. Add memo to transaction 'testing the tx'
  //   `,
  // });

  // EXAMPLE PROMPT FOR FT AIRDROP
  const response = await agentExecutor.invoke({
    input: `
        Airdrop 100 tokens 0.0.5465304 to account 0.0.4515756 and 12 tokens to account 0.0.5393196. Add memo 'Happy New Year!'
    `,
  });

  // EXAMPLE PROMPT FOR TOKEN TRANSFER
  // const response = await agentExecutor.invoke({
  //   input: `
  //     Transfer 10 tokens of token ID 0.0.5445171 to account 0.0.6360769. Add memo 'Happy Birthday!'
  //   `,
  // });

  // EXAMPLE PROMPT FOR TOPIC CREATION
  // const response = await agentExecutor.invoke({
  //   input: `
  //     Create topic with memo 'Hello World'. Set the admin key. Set submit key..
  //   `,
  // });

  // EXAMPLE PROMPT FOR TOPIC MESSAGE SUBMISSION
  // const response = await agentExecutor.invoke({
  //   input: `
  //     Submit a message "hello, HCS!" to topic 0.0.6361367.
  //   `,
  // });
  // const response0 = await agentExecutor.invoke({
  //   input: `
  //    Which tools do you support?
  //   `,
  // });

  // console.log(response0);

  // const response = await agentExecutor.invoke({
  //   input: `
  //    Query the token balances for the hedera account 0.0.3038269.
  //   `,
  // });

  // console.log(response);

  // const response2 = await agentExecutor.invoke({
  //   input: `
  //    Query the token balances for the Hedera account 0.0.3038269 and token 0.0.3989799.
  //   `,
  // });

  // console.log(response2);

  // const response3 = await agentExecutor.invoke({
  //   input: `
  //    Query the account information for the hedera account 0.0.3038269.
  //   `,
  // });

  //console.log(response3);

  // const response0 = await agentExecutor.invoke({
  //   input: `
  //     Get the newest topic message for the topic 0.0.6363003.
  //   `,
  // });

  // console.log(JSON.stringify(response0, null, 2));

  // const response1 = await agentExecutor.invoke({
  //   input: `
  //     Get the last 10 topic messages for the topic 0.0.6363003.
  //   `,
  // });

  // console.log(JSON.stringify(response1, null, 2));

  // const response2 = await agentExecutor.invoke({
  //   input: `
  //     Get the topic messages for the topic 0.0.6363003 from 2025-07-16T10:00:00Z to 2025-07-17T10:20:00Z.
  //   `,
  // });

  // console.log(JSON.stringify(response2, null, 2));

<<<<<<< HEAD
  // const response3 = await agentExecutor.invoke({
  //   input: `
  //     Get my HBAR balance.
  //   `,
  // });
  //
  // console.log(JSON.stringify(response3, null, 2));
  //
  // const response4 = await agentExecutor.invoke({
  //   input: `
  //     Get my token balances.
  //   `,
  // });
  //
  // console.log(JSON.stringify(response4, null, 2));

  // const response0 = await agentExecutor.invoke({
  //   input: `
  //     Get the topic messages for the topic 0.0.6363003.
  //   `,
  // });
  //
  // console.log(response0);
=======
  const response4 = await agentExecutor.invoke({
    input: `
      Get my token balances.
    `,
  });
>>>>>>> 69324469

  console.log(response);
})();<|MERGE_RESOLUTION|>--- conflicted
+++ resolved
@@ -3,19 +3,13 @@
 import type { ChatPromptTemplate } from '@langchain/core/prompts';
 import { pull } from 'langchain/hub';
 import { AgentExecutor, createStructuredChatAgent } from 'langchain/agents';
-<<<<<<< HEAD
-import { Client, PrivateKey, LedgerId } from '@hashgraph/sdk';
-import { AgentMode } from '@/shared/configuration';
+import { Client, PrivateKey } from '@hashgraph/sdk';
 import * as dotenv from 'dotenv';
 
 dotenv.config();
-=======
-import { Client } from '@hashgraph/sdk';
 import { AgentMode } from '../shared/configuration';
-import 'dotenv/config';
 import { GET_ACCOUNT_TOKEN_BALANCES_QUERY_TOOL } from '../shared/tools/queries/get-account-token-balances-query';
 import { GET_HBAR_BALANCE_QUERY_TOOL } from '../shared/tools/queries/get-hbar-balance-query';
->>>>>>> 69324469
 
 const llm = new ChatOpenAI({
   model: 'gpt-4o-mini',
@@ -29,42 +23,10 @@
 const hederaAgentToolkit = new HederaAgentLangchainToolkit({
   client,
   configuration: {
-<<<<<<< HEAD
-    actions: {
-      fungibleToken: {
-        create: true,
-        airdrop: true,
-        transfer: true,
-      },
-      nonFungibleToken: {
-        create: true,
-      },
-      account: {
-        transfer: true,
-      },
-      consensus: {
-        createTopic: true,
-        submitTopicMessage: true,
-      },
-      accountQuery: {
-        getAccountBalanceQuery: true,
-        getAccountQuery: true,
-        getAccountTokenBalancesQuery: true,
-        getTopicMessagesQuery: true,
-      },
-    },
-    context: {
-      mode: AgentMode.AUTONOMOUS,
-      accountId: process.env.ACCOUNT_ID!,
-      mirrornodeConfig: {
-        ledgerId: LedgerId.TESTNET,
-      },
-=======
     tools: [GET_ACCOUNT_TOKEN_BALANCES_QUERY_TOOL, GET_HBAR_BALANCE_QUERY_TOOL],
     context: {
       mode: AgentMode.RETURN_BYTES,
       accountId: '0.0.3038269',
->>>>>>> 69324469
     },
   },
 });
@@ -107,11 +69,11 @@
   // });
 
   // EXAMPLE PROMPT FOR FT AIRDROP
-  const response = await agentExecutor.invoke({
-    input: `
-        Airdrop 100 tokens 0.0.5465304 to account 0.0.4515756 and 12 tokens to account 0.0.5393196. Add memo 'Happy New Year!'
-    `,
-  });
+  // const response = await agentExecutor.invoke({
+  //   input: `
+  //       Airdrop 100 tokens 0.0.5465304 to account 0.0.4515756 and 12 tokens to account 0.0.5393196. Add memo 'Happy New Year!'
+  //   `,
+  // });
 
   // EXAMPLE PROMPT FOR TOKEN TRANSFER
   // const response = await agentExecutor.invoke({
@@ -189,37 +151,11 @@
 
   // console.log(JSON.stringify(response2, null, 2));
 
-<<<<<<< HEAD
-  // const response3 = await agentExecutor.invoke({
-  //   input: `
-  //     Get my HBAR balance.
-  //   `,
-  // });
-  //
-  // console.log(JSON.stringify(response3, null, 2));
-  //
-  // const response4 = await agentExecutor.invoke({
-  //   input: `
-  //     Get my token balances.
-  //   `,
-  // });
-  //
-  // console.log(JSON.stringify(response4, null, 2));
-
-  // const response0 = await agentExecutor.invoke({
-  //   input: `
-  //     Get the topic messages for the topic 0.0.6363003.
-  //   `,
-  // });
-  //
-  // console.log(response0);
-=======
   const response4 = await agentExecutor.invoke({
     input: `
       Get my token balances.
     `,
   });
->>>>>>> 69324469
 
-  console.log(response);
+  console.log(JSON.stringify(response4, null, 2));
 })();