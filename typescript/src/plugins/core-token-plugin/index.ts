import { Context } from '@/shared';
import { Plugin } from '@/shared/plugin';
import airdropFungibleToken, {
  AIRDROP_FUNGIBLE_TOKEN_TOOL,
} from '@/plugins/core-token-plugin/tools/fungible-token/airdrop-fungible-token';
import createFungibleTokenTool, {
  CREATE_FUNGIBLE_TOKEN_TOOL,
} from '@/plugins/core-token-plugin/tools/fungible-token/create-fungible-token';
import mintFungibleTokenTool, {
  MINT_FUNGIBLE_TOKEN_TOOL,
} from '@/plugins/core-token-plugin/tools/fungible-token/mint-fungible-token';
import createNonFungibleTokenTool, {
  CREATE_NON_FUNGIBLE_TOKEN_TOOL,
} from '@/plugins/core-token-plugin/tools/non-fungible-token/create-non-fungible-token';
import mintNonFungibleTokenTool, {
  MINT_NON_FUNGIBLE_TOKEN_TOOL,
} from '@/plugins/core-token-plugin/tools/non-fungible-token/mint-non-fungible-token';
import updateTokenTool, { UPDATE_TOKEN_TOOL } from '@/plugins/core-token-plugin/tools/update-token';
import dissociateTokenTool, {
  DISSOCIATE_TOKEN_TOOL,
} from '@/plugins/core-token-plugin/tools/dissociate-token';
import associateTokenTool, {
  ASSOCIATE_TOKEN_TOOL,
} from '@/plugins/core-token-plugin/tools/associate-token';

export const coreTokenPlugin: Plugin = {
  name: 'core-token-plugin',
  version: '1.0.0',
  description: 'A plugin for the Hedera Token Service',
  tools: (context: Context) => {
    return [
      createFungibleTokenTool(context),
      mintFungibleTokenTool(context),
      createNonFungibleTokenTool(context),
      airdropFungibleToken(context),
      mintNonFungibleTokenTool(context),
      updateTokenTool(context),
      dissociateTokenTool(context),
      associateTokenTool(context),
    ];
  },
};

// Export tool names as an object for destructuring
export const coreTokenPluginToolNames = {
  AIRDROP_FUNGIBLE_TOKEN_TOOL,
  CREATE_FUNGIBLE_TOKEN_TOOL,
  MINT_FUNGIBLE_TOKEN_TOOL,
  CREATE_NON_FUNGIBLE_TOKEN_TOOL,
  MINT_NON_FUNGIBLE_TOKEN_TOOL,
  DISSOCIATE_TOKEN_TOOL,
<<<<<<< HEAD
  UPDATE_TOKEN_TOOL,
=======
  ASSOCIATE_TOKEN_TOOL,
>>>>>>> 613a779a
} as const;

export default { coreTokenPlugin, coreTokenPluginToolNames };<|MERGE_RESOLUTION|>--- conflicted
+++ resolved
@@ -49,11 +49,8 @@
   CREATE_NON_FUNGIBLE_TOKEN_TOOL,
   MINT_NON_FUNGIBLE_TOKEN_TOOL,
   DISSOCIATE_TOKEN_TOOL,
-<<<<<<< HEAD
+  ASSOCIATE_TOKEN_TOOL,
   UPDATE_TOKEN_TOOL,
-=======
-  ASSOCIATE_TOKEN_TOOL,
->>>>>>> 613a779a
 } as const;
 
 export default { coreTokenPlugin, coreTokenPluginToolNames };