--- conflicted
+++ resolved
@@ -15,13 +15,10 @@
 import mintNonFungibleTokenTool, {
   MINT_NON_FUNGIBLE_TOKEN_TOOL,
 } from '@/plugins/core-token-plugin/tools/non-fungible-token/mint-non-fungible-token';
-<<<<<<< HEAD
 import updateTokenTool, { UPDATE_TOKEN_TOOL } from '@/plugins/core-token-plugin/tools/update-token';
-=======
 import dissociateTokenTool, {
   DISSOCIATE_TOKEN_TOOL,
 } from '@/plugins/core-token-plugin/tools/dissociate-token';
->>>>>>> fb02e6e0
 
 export const coreTokenPlugin: Plugin = {
   name: 'core-token-plugin',
@@ -34,11 +31,8 @@
       createNonFungibleTokenTool(context),
       airdropFungibleToken(context),
       mintNonFungibleTokenTool(context),
-<<<<<<< HEAD
       updateTokenTool(context),
-=======
       dissociateTokenTool(context),
->>>>>>> fb02e6e0
     ];
   },
 };
@@ -50,11 +44,8 @@
   MINT_FUNGIBLE_TOKEN_TOOL,
   CREATE_NON_FUNGIBLE_TOKEN_TOOL,
   MINT_NON_FUNGIBLE_TOKEN_TOOL,
-<<<<<<< HEAD
+  DISSOCIATE_TOKEN_TOOL,
   UPDATE_TOKEN_TOOL,
-=======
-  DISSOCIATE_TOKEN_TOOL,
->>>>>>> fb02e6e0
 } as const;
 
 export default { coreTokenPlugin, coreTokenPluginToolNames };