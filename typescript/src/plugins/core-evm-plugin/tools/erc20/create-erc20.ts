import { z } from 'zod';
import { AgentMode, type Context } from '@/shared/configuration';
import type { Tool } from '@/shared/tools';
import { Client, Status, TransactionRecordQuery } from '@hashgraph/sdk';
import { ExecuteStrategyResult, handleTransaction } from '@/shared/strategies/tx-mode-strategy';
import { createERC20Parameters } from '@/shared/parameter-schemas/evm.zod';
import HederaBuilder from '@/shared/hedera-utils/hedera-builder';
import { PromptGenerator } from '@/shared/utils/prompt-generator';
import HederaParameterNormaliser from '@/shared/hedera-utils/hedera-parameter-normaliser';
import { getERC20FactoryAddress, ERC20_FACTORY_ABI } from '@/shared/constants/contracts';

const createERC20Prompt = (context: Context = {}) => {
  const contextSnippet = PromptGenerator.getContextSnippet(context);
  const usageInstructions = PromptGenerator.getParameterUsageInstructions();

  return `
${contextSnippet}

This tool creates an ERC20 token on Hedera by calling the BaseERC20Factory contract.

Parameters:
- tokenName (str, required): The name of the token
- tokenSymbol (str, required): The symbol of the token
- decimals (int, optional): The number of decimals the token supports. Defaults to 18
- initialSupply (int, optional): The initial supply of the token. Defaults to 0
${usageInstructions}
`;
};

const getERC20Address = async (client: Client, executeStrategyResult: ExecuteStrategyResult) => {
  const record = await new TransactionRecordQuery()
    .setTransactionId(executeStrategyResult.raw.transactionId)
    .execute(client);
  return '0x' + record.contractFunctionResult?.getAddress(0);
};

const createERC20 = async (
  client: Client,
  context: Context,
  params: z.infer<ReturnType<typeof createERC20Parameters>>,
) => {
  try {
    const factoryContractAddress = getERC20FactoryAddress(client.ledgerId!);
    const normalisedParams = HederaParameterNormaliser.normaliseCreateERC20Params(
      params,
      factoryContractAddress,
      ERC20_FACTORY_ABI,
      'deployToken',
      context,
    );
    const tx = HederaBuilder.executeTransaction(normalisedParams);
    const result = await handleTransaction(tx, client, context);
    if (context.mode == AgentMode.AUTONOMOUS) {
      const erc20Address = await getERC20Address(client, result as ExecuteStrategyResult);
      return {
        ...(result as ExecuteStrategyResult),
        erc20Address: erc20Address?.toString(),
        humanMessage: `ERC20 token created successfully at address ${erc20Address?.toString()}`,
      };
    }
    return result;
  } catch (error) {
<<<<<<< HEAD
    console.error('[CreateERC20] Error creating fungible token:', error);

    const message = `Error creating ERC20 token${
      error instanceof Error ? `: ${error.message}` : ''
    }`;

    return {
      raw: { status: Status.InvalidTransaction, error: message },
      humanMessage: message,
    };
=======
    const desc = 'Failed to create ERC20 token';
    const message = desc + (error instanceof Error ? `: ${error.message}` : '');
    console.error('[create_erc20_tool]', message);
    return { raw: { status: Status.InvalidTransaction, error: message }, humanMessage: message };
>>>>>>> b48c002c
  }
};

export const CREATE_ERC20_TOOL = 'create_erc20_tool';

const tool = (context: Context): Tool => ({
  method: CREATE_ERC20_TOOL,
  name: 'Create ERC20 Token',
  description: createERC20Prompt(context),
  parameters: createERC20Parameters(context),
  execute: createERC20,
});

export default tool;<|MERGE_RESOLUTION|>--- conflicted
+++ resolved
@@ -55,28 +55,15 @@
       return {
         ...(result as ExecuteStrategyResult),
         erc20Address: erc20Address?.toString(),
-        humanMessage: `ERC20 token created successfully at address ${erc20Address?.toString()}`,
+        message: `ERC20 token created successfully at address ${erc20Address?.toString()}`,
       };
     }
     return result;
   } catch (error) {
-<<<<<<< HEAD
-    console.error('[CreateERC20] Error creating fungible token:', error);
-
-    const message = `Error creating ERC20 token${
-      error instanceof Error ? `: ${error.message}` : ''
-    }`;
-
-    return {
-      raw: { status: Status.InvalidTransaction, error: message },
-      humanMessage: message,
-    };
-=======
     const desc = 'Failed to create ERC20 token';
     const message = desc + (error instanceof Error ? `: ${error.message}` : '');
     console.error('[create_erc20_tool]', message);
     return { raw: { status: Status.InvalidTransaction, error: message }, humanMessage: message };
->>>>>>> b48c002c
   }
 };
 
