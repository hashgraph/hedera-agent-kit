import { Context } from '@/shared';
import { Plugin } from '@/shared/plugin';
import transferHbarTool, {
  TRANSFER_HBAR_TOOL,
} from '@/plugins/core-account-plugin/tools/account/transfer-hbar';
import createAccountTool, {
  CREATE_ACCOUNT_TOOL,
} from '@/plugins/core-account-plugin/tools/account/create-account';

import deleteAccountTool, {
  DELETE_ACCOUNT_TOOL,
} from '@/plugins/core-account-plugin/tools/account/delete-account';

import updateAccountTool, {
  UPDATE_ACCOUNT_TOOL,
} from '@/plugins/core-account-plugin/tools/account/update-account';

export const coreAccountPlugin: Plugin = {
  name: 'core-account-plugin',
  version: '1.0.0',
  description: 'A plugin for the Hedera Account Service',
  tools: (context: Context) => {
<<<<<<< HEAD
    return [transferHbarTool(context), createAccountTool(context)];
=======
    return [
      transferHbarTool(context), 
      deleteAccountTool(context),
      updateAccountTool(context)
    ];
>>>>>>> 66f6eaa8
  },
};

export const coreAccountPluginToolNames = {
  TRANSFER_HBAR_TOOL,
<<<<<<< HEAD
  CREATE_ACCOUNT_TOOL,
=======
  DELETE_ACCOUNT_TOOL,
  UPDATE_ACCOUNT_TOOL,
>>>>>>> 66f6eaa8
} as const;

export default { coreAccountPlugin, coreAccountPluginToolNames };<|MERGE_RESOLUTION|>--- conflicted
+++ resolved
@@ -20,26 +20,20 @@
   version: '1.0.0',
   description: 'A plugin for the Hedera Account Service',
   tools: (context: Context) => {
-<<<<<<< HEAD
-    return [transferHbarTool(context), createAccountTool(context)];
-=======
     return [
       transferHbarTool(context), 
       deleteAccountTool(context),
-      updateAccountTool(context)
+      updateAccountTool(context),
+      createAccountTool(context),
     ];
->>>>>>> 66f6eaa8
   },
 };
 
 export const coreAccountPluginToolNames = {
   TRANSFER_HBAR_TOOL,
-<<<<<<< HEAD
   CREATE_ACCOUNT_TOOL,
-=======
   DELETE_ACCOUNT_TOOL,
   UPDATE_ACCOUNT_TOOL,
->>>>>>> 66f6eaa8
 } as const;
 
 export default { coreAccountPlugin, coreAccountPluginToolNames };