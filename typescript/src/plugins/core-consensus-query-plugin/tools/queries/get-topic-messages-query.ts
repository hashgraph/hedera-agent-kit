--- conflicted
+++ resolved
@@ -82,22 +82,10 @@
       humanMessage: postProcess(messages.messages, params.topicId),
     };
   } catch (error) {
-<<<<<<< HEAD
-    console.error('[GetTopicMessages] Failed to get topic messages:', error);
-    const message = error instanceof Error ? error.message : 'Error getting topic messages';
-
-    return {
-      raw: {
-        error: message,
-      },
-      humanMessage: message,
-    };
-=======
     const desc = 'Failed to get topic messages';
     const message = desc + (error instanceof Error ? `: ${error.message}` : '');
     console.error('[get_topic_messages_query_tool]', message);
     return { raw: { error: message }, humanMessage: message };
->>>>>>> b48c002c
   }
 };
 
