import { coreTokenPlugin, coreTokenPluginToolNames } from './core-token-plugin';
import { coreAccountPlugin, coreAccountPluginToolNames } from './core-account-plugin';
import { coreConsensusPlugin, coreConsensusPluginToolNames } from './core-consensus-plugin';
import { coreQueriesPlugin, coreQueriesPluginToolNames } from './core-queries-plugin';
import { coreEVMPlugin, coreEVMPluginToolNames } from './core-evm-plugin';
import {
  coreAccountQueryPlugin,
  coreAccountQueryPluginToolNames,
} from './core-account-query-plugin';
import { coreTokenQueryPlugin, coreTokenQueryPluginToolNames } from './core-token-query-plugin';
import {
  coreConsensusQueryPlugin,
  coreConsensusQueryPluginToolNames,
} from './core-consensus-query-plugin';
<<<<<<< HEAD
=======
import { coreEVMQueryPlugin, coreEVMQueryPluginToolNames } from './core-evm-query-plugin';
>>>>>>> 02a69d53

export {
  coreTokenPlugin,
  coreAccountPlugin,
  coreConsensusPlugin,
  coreQueriesPlugin,
  coreTokenPluginToolNames,
  coreAccountPluginToolNames,
  coreConsensusPluginToolNames,
  coreQueriesPluginToolNames,
  coreEVMPlugin,
  coreEVMPluginToolNames,
  coreAccountQueryPlugin,
  coreTokenQueryPlugin,
  coreConsensusQueryPlugin,
  coreAccountQueryPluginToolNames,
  coreTokenQueryPluginToolNames,
  coreConsensusQueryPluginToolNames,
  coreEVMQueryPlugin,
  coreEVMQueryPluginToolNames,
};

// Deprecated exports for backward compatibility
/**
 * @deprecated Use coreTokenPlugin instead. This export will be removed in a future version.
 */
export const coreHTSPlugin = coreTokenPlugin;

/**
 * @deprecated Use coreTokenPluginToolNames instead. This export will be removed in a future version.
 */
export const coreHTSPluginToolNames = coreTokenPluginToolNames;

/**
 * @deprecated Use coreEVMPlugin instead. This export will be removed in a future version.
 */
export const coreSCSPlugin = coreEVMPlugin;

/**
 * @deprecated Use coreEVMPluginToolNames instead. This export will be removed in a future version.
 */
export const coreSCSPluginToolNames = coreEVMPluginToolNames;<|MERGE_RESOLUTION|>--- conflicted
+++ resolved
@@ -12,10 +12,8 @@
   coreConsensusQueryPlugin,
   coreConsensusQueryPluginToolNames,
 } from './core-consensus-query-plugin';
-<<<<<<< HEAD
-=======
 import { coreEVMQueryPlugin, coreEVMQueryPluginToolNames } from './core-evm-query-plugin';
->>>>>>> 02a69d53
+
 
 export {
   coreTokenPlugin,
