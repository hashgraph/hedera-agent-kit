--- conflicted
+++ resolved
@@ -1,34 +1,6 @@
 import { z } from 'zod';
 import { Client } from '@hashgraph/sdk';
 import { Context } from './configuration';
-<<<<<<< HEAD
-import createNonFungibleTokenTool, {
-  CREATE_NON_FUNGIBLE_TOKEN_TOOL,
-} from './tools/non-fungible-token/create-non-fungible-token';
-import createFungibleTokenTool, {
-  CREATE_FUNGIBLE_TOKEN_TOOL,
-} from './tools/fungible-token/create-fungible-token';
-import createERC20Tool, { CREATE_ERC20_TOOL } from './tools/erc20/create-erc20';
-import transferHbarTool, { TRANSFER_HBAR_TOOL } from './tools/account/transfer-hbar';
-import airdropFungibleToken, {
-  AIRDROP_FUNGIBLE_TOKEN_TOOL,
-} from './tools/fungible-token/airdrop-fungible-token';
-import submitTopicMessageTool, {
-  SUBMIT_TOPIC_MESSAGE_TOOL,
-} from './tools/consensus/submit-topic-message';
-import getHbarBalanceQuery, {
-  GET_HBAR_BALANCE_QUERY_TOOL,
-} from './tools/queries/get-hbar-balance-query';
-import getAccountTokenBalancesQuery, {
-  GET_ACCOUNT_TOKEN_BALANCES_QUERY_TOOL,
-} from './tools/queries/get-account-token-balances-query';
-import getAccountQuery, { GET_ACCOUNT_QUERY_TOOL } from './tools/queries/get-account-query';
-import getTopicMessagesQuery, {
-  GET_TOPIC_MESSAGES_QUERY_TOOL,
-} from './tools/queries/get-topic-messages-query';
-import createTopicTool, { CREATE_TOPIC_TOOL } from './tools/consensus/create-topic';
-=======
->>>>>>> a0ccfefa
 
 export type Tool = {
   method: string;
@@ -38,36 +10,4 @@
   execute: (client: Client, context: Context, params: any) => Promise<any>;
 };
 
-<<<<<<< HEAD
-const tools = (context: Context): Tool[] => [
-  createFungibleTokenTool(context),
-  createERC20Tool(context),
-  createNonFungibleTokenTool(context),
-  transferHbarTool(context),
-  airdropFungibleToken(context),
-  createTopicTool(context),
-  submitTopicMessageTool(context),
-  getHbarBalanceQuery(context),
-  getAccountQuery(context),
-  getAccountTokenBalancesQuery(context),
-  getTopicMessagesQuery(context),
-];
-
-export const hederaTools = {
-  CREATE_FUNGIBLE_TOKEN_TOOL,
-  CREATE_ERC20_TOOL,
-  CREATE_NON_FUNGIBLE_TOKEN_TOOL,
-  TRANSFER_HBAR_TOOL,
-  AIRDROP_FUNGIBLE_TOKEN_TOOL,
-  CREATE_TOPIC_TOOL,
-  SUBMIT_TOPIC_MESSAGE_TOOL,
-  GET_HBAR_BALANCE_QUERY_TOOL,
-  GET_ACCOUNT_QUERY_TOOL,
-  GET_ACCOUNT_TOKEN_BALANCES_QUERY_TOOL,
-  GET_TOPIC_MESSAGES_QUERY_TOOL,
-};
-
-export default tools;
-=======
-export default Tool;
->>>>>>> a0ccfefa
+export default Tool;