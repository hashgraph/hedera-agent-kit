// optional to use methods in here

import {
  airdropFungibleTokenParameters,
  createFungibleTokenParameters,
  createFungibleTokenParametersNormalised,
  createNonFungibleTokenParameters,
  createNonFungibleTokenParametersNormalised,
  mintFungibleTokenParameters,
  mintNonFungibleTokenParameters,
} from '@/shared/parameter-schemas/token.zod';
import {
  createAccountParameters,
  createAccountParametersNormalised,
  deleteAccountParameters,
  deleteAccountParametersNormalised,
  transferHbarParameters,
  updateAccountParameters,
  updateAccountParametersNormalised,
} from '@/shared/parameter-schemas/account.zod';
import {
  createTopicParameters,
  createTopicParametersNormalised,
} from '@/shared/parameter-schemas/consensus.zod';

import { AccountId, Client, Hbar, PublicKey, TokenSupplyType, TokenType } from '@hashgraph/sdk';
import { Context } from '@/shared/configuration';
import z from 'zod';
import {
  accountBalanceQueryParameters,
  accountTokenBalancesQueryParameters,
} from '@/shared/parameter-schemas/query.zod';
import { IHederaMirrornodeService } from '@/shared/hedera-utils/mirrornode/hedera-mirrornode-service.interface';
import { toBaseUnit } from '@/shared/hedera-utils/decimals-utils';
import Long from 'long';
import { TokenTransferMinimalParams, TransferHbarInput } from '@/shared/hedera-utils/types';
import { AccountResolver } from '@/shared/utils/account-resolver';
import { ethers } from 'ethers';
import {
  createERC20Parameters,
  transferERC20Parameters,
  transferERC721Parameters,
  mintERC721Parameters,
  createERC721Parameters,
} from '@/shared/parameter-schemas/evm.zod';

export default class HederaParameterNormaliser {
  static async normaliseCreateFungibleTokenParams(
    params: z.infer<ReturnType<typeof createFungibleTokenParameters>>,
    context: Context,
    client: Client,
    mirrorNode: IHederaMirrornodeService,
  ): Promise<z.infer<ReturnType<typeof createFungibleTokenParametersNormalised>>> {
    const defaultAccountId = AccountResolver.getDefaultAccount(context, client);
    const treasuryAccountId = params.treasuryAccountId ?? defaultAccountId;
    if (!treasuryAccountId) throw new Error('Must include treasury account ID');

    const decimals = params.decimals ?? 0;
    const initialSupply = toBaseUnit(params.initialSupply ?? 0, decimals).toNumber();

<<<<<<< HEAD
    let maxSupply: number | undefined = undefined;
    if (supplyTypeString === 'finite') {
      if (!params.maxSupply) {
        throw new Error('Must include max supply for finite supply type');
      }
      maxSupply = toBaseUnit(params.maxSupply, decimals).toNumber();
=======
    const isFinite = (params.supplyType ?? 'infinite') === 'finite';
    const supplyType = isFinite ? TokenSupplyType.Finite : TokenSupplyType.Infinite;
>>>>>>> 9e951dcd

    const maxSupply = isFinite
      ? toBaseUnit(params.maxSupply ?? 1_000_000, decimals) // default finite max supply
      : undefined;

    if (maxSupply !== undefined && initialSupply > maxSupply) {
      throw new Error(
        `Initial supply (${initialSupply}) cannot exceed max supply (${maxSupply})`,
      );
    }

    const publicKey =
      (await mirrorNode
        .getAccount(defaultAccountId)
        .then(r => r.accountPublicKey)) ??
      client.operatorPublicKey?.toStringDer();

    return {
      ...params,
      supplyType,
      treasuryAccountId,
      maxSupply,
      decimals,
      initialSupply,
      autoRenewAccountId: defaultAccountId,
      supplyKey:
        params.isSupplyKey === true ? PublicKey.fromString(publicKey) : undefined,
    };
  }

  static async normaliseCreateNonFungibleTokenParams(
    params: z.infer<ReturnType<typeof createNonFungibleTokenParameters>>,
    context: Context,
    client: Client,
    mirrorNode: IHederaMirrornodeService,
  ) {
    const defaultAccountId = AccountResolver.getDefaultAccount(context, client);

    const treasuryAccountId = params.treasuryAccountId || defaultAccountId;
    if (!treasuryAccountId) throw new Error('Must include treasury account ID');

    const publicKey =
      (await mirrorNode.getAccount(defaultAccountId).then(r => r.accountPublicKey)) ??
      client.operatorPublicKey?.toStringDer();

    const maxSupply = params.maxSupply ?? 100;
    const normalized: z.infer<ReturnType<typeof createNonFungibleTokenParametersNormalised>> = {
      ...params,
      treasuryAccountId,
      maxSupply,
      supplyKey: PublicKey.fromString(publicKey), // the supply key is mandatory in the case of NFT
      supplyType: TokenSupplyType.Finite, // NFTs supply must be finite
      autoRenewAccountId: defaultAccountId,
      tokenType: TokenType.NonFungibleUnique,
    };

    return normalized;
  }

  static normaliseTransferHbar(
    params: z.infer<ReturnType<typeof transferHbarParameters>>,
    context: Context,
    client: Client,
  ) {
    const sourceAccountId = AccountResolver.resolveAccount(params.sourceAccountId, context, client);

    const hbarTransfers: TransferHbarInput[] = [];

    let totalTinybars = Long.ZERO;

    for (const transfer of params.transfers) {
      const amount = new Hbar(transfer.amount);

      if (amount.isNegative() || amount.toTinybars().equals(Long.ZERO)) {
        throw new Error(`Invalid transfer amount: ${transfer.amount}`);
      }

      totalTinybars = totalTinybars.add(amount.toTinybars());

      hbarTransfers.push({
        accountId: transfer.accountId,
        amount,
      });
    }

    hbarTransfers.push({
      accountId: sourceAccountId,
      amount: Hbar.fromTinybars(totalTinybars.negate()),
    });

    return {
      hbarTransfers,
      transactionMemo: params.transactionMemo,
    };
  }

  static async normaliseAirdropFungibleTokenParams(
    params: z.infer<ReturnType<typeof airdropFungibleTokenParameters>>,
    context: Context,
    client: Client,
    mirrorNode: IHederaMirrornodeService,
  ) {
    const sourceAccountId = AccountResolver.resolveAccount(params.sourceAccountId, context, client);

    const tokenInfo = await mirrorNode.getTokenInfo(params.tokenId);
    const tokenDecimals = parseInt(tokenInfo.decimals, 10);

    const tokenTransfers: TokenTransferMinimalParams[] = [];
    let totalAmount = Long.ZERO;

    for (const recipient of params.recipients) {
      const amountRaw = Number(recipient.amount);

      if (amountRaw <= 0) {
        throw new Error(`Invalid recipient amount: ${recipient.amount}`);
      }

      const amount = Long.fromString(toBaseUnit(amountRaw, tokenDecimals).toNumber().toString());

      totalAmount = totalAmount.add(amount);

      tokenTransfers.push({
        tokenId: params.tokenId,
        accountId: recipient.accountId,
        amount,
      });
    }

    // Sender negative total
    tokenTransfers.push({
      tokenId: params.tokenId,
      accountId: sourceAccountId,
      amount: totalAmount.negate(),
    });

    return {
      tokenTransfers,
    };
  }

  static async normaliseCreateTopicParams(
    params: z.infer<ReturnType<typeof createTopicParameters>>,
    context: Context,
    client: Client,
    mirrorNode: IHederaMirrornodeService,
  ) {
    const defaultAccountId = AccountResolver.getDefaultAccount(context, client);
    const normalised: z.infer<ReturnType<typeof createTopicParametersNormalised>> = {
      ...params,
      autoRenewAccountId: defaultAccountId,
    };

    if (params.isSubmitKey) {
      const publicKey =
        (await mirrorNode.getAccount(defaultAccountId).then(r => r.accountPublicKey)) ??
        client.operatorPublicKey?.toStringDer();
      if (!publicKey) {
        throw new Error('Could not determine default account ID for submit key');
      }
      normalised.submitKey = PublicKey.fromString(publicKey);
    }

    return normalised;
  }

  static async normaliseCreateAccount(
    params: z.infer<ReturnType<typeof createAccountParameters>>,
    context: Context,
    client: Client,
    mirrorNode: IHederaMirrornodeService,
  ) {
    const initialBalance = params.initialBalance ?? 0;
    const maxAssociations = params.maxAutomaticTokenAssociations ?? -1; // unlimited if -1

    // Try resolving the publicKey in priority order
    let publicKey = params.publicKey
      ?? client.operatorPublicKey?.toStringDer();

    if (!publicKey) {
      const defaultAccountId = AccountResolver.getDefaultAccount(context, client);
      if (defaultAccountId) {
        const account = await mirrorNode.getAccount(defaultAccountId);
        publicKey = account?.accountPublicKey;
      }
    }

    if (!publicKey) {
      throw new Error("Unable to resolve public key: no param, mirror node, or client operator key available.");
    }

    const normalised: z.infer<ReturnType<typeof createAccountParametersNormalised>> = {
      accountMemo: params.accountMemo,
      initialBalance,
      key: PublicKey.fromString(publicKey),
      maxAutomaticTokenAssociations: maxAssociations,
    };

    return normalised;
  }

  static normaliseHbarBalanceParams(
    params: z.infer<ReturnType<typeof accountBalanceQueryParameters>>,
    context: Context,
    client: Client,
  ) {
    const accountId = AccountResolver.resolveAccount(params.accountId, context, client);
    return {
      ...params,
      accountId,
    };
  }

  static normaliseAccountTokenBalancesParams(
    params: z.infer<ReturnType<typeof accountTokenBalancesQueryParameters>>,
    context: Context,
    client: Client,
  ) {
    const accountId = AccountResolver.resolveAccount(params.accountId, context, client);
    return {
      ...params,
      accountId,
    };
  }

  static normaliseCreateERC20Params(
    params: z.infer<ReturnType<typeof createERC20Parameters>>,
    factoryContractId: string,
    factoryContractAbi: string[],
    factoryContractFunctionName: string,
  ) {
    // Create interface for encoding
    const iface = new ethers.Interface(factoryContractAbi);

    // Encode the function call
    const encodedData = iface.encodeFunctionData(factoryContractFunctionName, [
      params.tokenName,
      params.tokenSymbol,
      params.decimals,
      params.initialSupply,
    ]);

    const functionParameters = ethers.getBytes(encodedData);

    return {
      ...params,
      contractId: factoryContractId,
      functionParameters,
      gas: 3000000, //TODO: make this configurable
    };
  }

  static normaliseCreateERC721Params(
    params: z.infer<ReturnType<typeof createERC721Parameters>>,
    factoryContractId: string,
    factoryContractAbi: string[],
    factoryContractFunctionName: string,
  ) {
    // Create interface for encoding
    const iface = new ethers.Interface(factoryContractAbi);

    // Encode the function call
    const encodedData = iface.encodeFunctionData(factoryContractFunctionName, [
      params.tokenName,
      params.tokenSymbol,
      params.baseURI,
    ]);

    const functionParameters = ethers.getBytes(encodedData);

    return {
      ...params,
      contractId: factoryContractId,
      functionParameters,
      gas: 3000000, //TODO: make this configurable
    };
  }

  static async normaliseMintFungibleTokenParams(
    params: z.infer<ReturnType<typeof mintFungibleTokenParameters>>,
    _context: Context,
    mirrorNode: IHederaMirrornodeService,
  ) {
    const decimals =
<<<<<<< HEAD
      (await mirrorNode.getTokenDetails(params.tokenId).then(r => Number(r.decimals))) ?? 0;
    const baseAmount = toBaseUnit(params.amount, decimals).toNumber();
=======
      (await mirrorNode.getTokenInfo(params.tokenId).then(r => Number(r.decimals))) ?? 0;
    const baseAmount = toBaseUnit(params.amount, decimals);
>>>>>>> 9e951dcd
    return {
      tokenId: params.tokenId,
      amount: baseAmount,
    };
  }

  static normaliseMintNonFungibleTokenParams(
    params: z.infer<ReturnType<typeof mintNonFungibleTokenParameters>>,
    _context: Context,
  ) {
    const encoder = new TextEncoder();
    const metadata = params.uris.map(uri => encoder.encode(uri));
    return {
      ...params,
      metadata: metadata,
    };
  }

  static async normaliseTransferERC20Params(
    params: z.infer<ReturnType<typeof transferERC20Parameters>>,
    factoryContractAbi: string[],
    factoryContractFunctionName: string,
    _context: Context,
    mirrorNode: IHederaMirrornodeService,
  ) {
    const recipientAddress = await HederaParameterNormaliser.getHederaEVMAddress(
      params.recipientAddress,
      mirrorNode,
    );
    const contractId = await HederaParameterNormaliser.getHederaAccountId(
      params.contractId,
      mirrorNode,
    );
    const iface = new ethers.Interface(factoryContractAbi);
    const encodedData = iface.encodeFunctionData(factoryContractFunctionName, [
      recipientAddress,
      params.amount,
    ]);

    const functionParameters = ethers.getBytes(encodedData);

    return {
      contractId,
      functionParameters,
      gas: 100_000,
    };
  }

  static async normaliseTransferERC721Params(
    params: z.infer<ReturnType<typeof transferERC721Parameters>>,
    factoryContractAbi: string[],
    factoryContractFunctionName: string,
    _context: Context,
    mirrorNode: IHederaMirrornodeService,
  ) {
    const fromAddress = await HederaParameterNormaliser.getHederaEVMAddress(
      params.fromAddress,
      mirrorNode,
    );
    const toAddress = await HederaParameterNormaliser.getHederaEVMAddress(
      params.toAddress,
      mirrorNode,
    );
    const contractId = await HederaParameterNormaliser.getHederaAccountId(
      params.contractId,
      mirrorNode,
    );
    const iface = new ethers.Interface(factoryContractAbi);
    const encodedData = iface.encodeFunctionData(factoryContractFunctionName, [
      fromAddress,
      toAddress,
      params.tokenId,
    ]);

    const functionParameters = ethers.getBytes(encodedData);

    return {
      contractId,
      functionParameters,
      gas: 100_000,
    };
  }

  static async normaliseMintERC721Params(
    params: z.infer<ReturnType<typeof mintERC721Parameters>>,
    factoryContractAbi: string[],
    factoryContractFunctionName: string,
    _context: Context,
    mirrorNode: IHederaMirrornodeService,
  ) {
    const toAddress = await HederaParameterNormaliser.getHederaEVMAddress(
      params.toAddress,
      mirrorNode,
    );
    const contractId = await HederaParameterNormaliser.getHederaAccountId(
      params.contractId,
      mirrorNode,
    );
    const iface = new ethers.Interface(factoryContractAbi);
    const encodedData = iface.encodeFunctionData(factoryContractFunctionName, [toAddress]);
    const functionParameters = ethers.getBytes(encodedData);

    return {
      contractId,
      functionParameters,
      gas: 100_000,
    };
  }


  static normaliseDeleteAccount(
    params: z.infer<ReturnType<typeof deleteAccountParameters>>,
    context: Context,
    client: Client,
  ): z.infer<ReturnType<typeof deleteAccountParametersNormalised>> {
    if (!AccountResolver.isHederaAddress(params.accountId)) {
      throw new Error('Account ID must be a Hedera address');
    }

    // if no transfer account ID is provided, use the operator account ID
    if (!params.transferAccountId) {
      params.transferAccountId = AccountResolver.getDefaultAccount(context, client);
    }

    return {
      accountId: AccountId.fromString(params.accountId),
      transferAccountId: AccountId.fromString(params.transferAccountId),
    };
  }
  
  static normaliseUpdateAccount(
    params: z.infer<ReturnType<typeof updateAccountParameters>>,
    context: Context,
    client: Client,
  ) {
    const accountId = AccountId.fromString(
      AccountResolver.resolveAccount(params.accountId, context, client),
    );

    const normalised: z.infer<ReturnType<typeof updateAccountParametersNormalised>> = {
      accountId,
    } as any;

    if (params.maxAutomaticTokenAssociations) {
      normalised.maxAutomaticTokenAssociations = params.maxAutomaticTokenAssociations;
    }
    if (params.stakedAccountId) {
      normalised.stakedAccountId = params.stakedAccountId;
    }
    if (params.accountMemo) {
      normalised.accountMemo = params.accountMemo;
    }
    if (params.declineStakingReward) {
      normalised.declineStakingReward = params.declineStakingReward;
    }

    return normalised;
  }

  static async getHederaEVMAddress(
    address: string,
    mirrorNode: IHederaMirrornodeService,
  ): Promise<string> {
    if (!AccountResolver.isHederaAddress(address)) {
      return address;
    }
    const account = await mirrorNode.getAccount(address);
    return account.evmAddress;
  }

  static async getHederaAccountId(
    address: string,
    mirrorNode: IHederaMirrornodeService,
  ): Promise<string> {
    if (AccountResolver.isHederaAddress(address)) {
      return address;
    }
    const account = await mirrorNode.getAccount(address);
    return account.accountId;
  }
}<|MERGE_RESOLUTION|>--- conflicted
+++ resolved
@@ -58,17 +58,8 @@
     const decimals = params.decimals ?? 0;
     const initialSupply = toBaseUnit(params.initialSupply ?? 0, decimals).toNumber();
 
-<<<<<<< HEAD
-    let maxSupply: number | undefined = undefined;
-    if (supplyTypeString === 'finite') {
-      if (!params.maxSupply) {
-        throw new Error('Must include max supply for finite supply type');
-      }
-      maxSupply = toBaseUnit(params.maxSupply, decimals).toNumber();
-=======
     const isFinite = (params.supplyType ?? 'infinite') === 'finite';
     const supplyType = isFinite ? TokenSupplyType.Finite : TokenSupplyType.Infinite;
->>>>>>> 9e951dcd
 
     const maxSupply = isFinite
       ? toBaseUnit(params.maxSupply ?? 1_000_000, decimals) // default finite max supply
@@ -352,13 +343,8 @@
     mirrorNode: IHederaMirrornodeService,
   ) {
     const decimals =
-<<<<<<< HEAD
-      (await mirrorNode.getTokenDetails(params.tokenId).then(r => Number(r.decimals))) ?? 0;
+      (await mirrorNode.getTokenInfo(params.tokenId).then(r => Number(r.decimals))) ?? 0;
     const baseAmount = toBaseUnit(params.amount, decimals).toNumber();
-=======
-      (await mirrorNode.getTokenInfo(params.tokenId).then(r => Number(r.decimals))) ?? 0;
-    const baseAmount = toBaseUnit(params.amount, decimals);
->>>>>>> 9e951dcd
     return {
       tokenId: params.tokenId,
       amount: baseAmount,
@@ -488,7 +474,7 @@
       transferAccountId: AccountId.fromString(params.transferAccountId),
     };
   }
-  
+
   static normaliseUpdateAccount(
     params: z.infer<ReturnType<typeof updateAccountParameters>>,
     context: Context,
