--- conflicted
+++ resolved
@@ -10,15 +10,12 @@
   mintNonFungibleTokenParameters,
 } from '@/shared/parameter-schemas/hts.zod';
 import {
-<<<<<<< HEAD
   deleteAccountParameters,
   deleteAccountParametersNormalised,
   transferHbarParameters,
-=======
   transferHbarParameters,
   updateAccountParameters,
   updateAccountParametersNormalised,
->>>>>>> fde09958
 } from '@/shared/parameter-schemas/has.zod';
 import {
   createTopicParameters,
@@ -437,7 +434,7 @@
     };
   }
 
-<<<<<<< HEAD
+
   static normaliseDeleteAccount(
     params: z.infer<ReturnType<typeof deleteAccountParameters>>,
     context: Context,
@@ -456,7 +453,8 @@
       accountId: AccountId.fromString(params.accountId),
       transferAccountId: AccountId.fromString(params.transferAccountId),
     };
-=======
+  }
+  
   static normaliseUpdateAccount(
     params: z.infer<ReturnType<typeof updateAccountParameters>>,
     context: Context,
@@ -484,7 +482,6 @@
     }
 
     return normalised;
->>>>>>> fde09958
   }
 
   static async getHederaEVMAddress(
