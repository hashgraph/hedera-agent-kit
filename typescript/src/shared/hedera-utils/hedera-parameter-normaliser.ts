--- conflicted
+++ resolved
@@ -735,7 +735,6 @@
     return account.accountId;
   }
 
-<<<<<<< HEAD
   private static resolveKey(
     rawValue: string | boolean | undefined,
     userKey: PublicKey,
@@ -753,7 +752,8 @@
       return userKey;
     }
     return undefined;
-=======
+  };
+
   static normaliseAssociateTokenParams(
     params: z.infer<ReturnType<typeof associateTokenParameters>>,
     context: Context,
@@ -767,6 +767,5 @@
       accountId,
       tokenIds: parsedParams.tokenIds,
     };
->>>>>>> cae91702
   }
 }