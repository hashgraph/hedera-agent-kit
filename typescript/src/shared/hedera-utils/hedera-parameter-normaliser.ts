// optional to use methods in here

import {
  airdropFungibleTokenParameters,
  createFungibleTokenParameters,
  createFungibleTokenParametersNormalised,
  createNonFungibleTokenParameters,
  createNonFungibleTokenParametersNormalised,
  mintFungibleTokenParameters,
  mintNonFungibleTokenParameters,
} from '@/shared/parameter-schemas/token.zod';
import {
  accountBalanceQueryParameters,
  accountTokenBalancesQueryParameters,
  createAccountParameters,
  createAccountParametersNormalised,
  deleteAccountParameters,
  deleteAccountParametersNormalised,
  transferHbarParameters,
  updateAccountParameters,
  updateAccountParametersNormalised,
} from '@/shared/parameter-schemas/account.zod';
import {
  createTopicParameters,
  createTopicParametersNormalised,
} from '@/shared/parameter-schemas/consensus.zod';

import { AccountId, Client, Hbar, PublicKey, TokenSupplyType, TokenType } from '@hashgraph/sdk';
import { Context } from '@/shared/configuration';
import z from 'zod';
import { IHederaMirrornodeService } from '@/shared/hedera-utils/mirrornode/hedera-mirrornode-service.interface';
import { toBaseUnit } from '@/shared/hedera-utils/decimals-utils';
import Long from 'long';
import { TokenTransferMinimalParams, TransferHbarInput } from '@/shared/hedera-utils/types';
import { AccountResolver } from '@/shared/utils/account-resolver';
import { ethers } from 'ethers';
import {
  contractExecuteTransactionParametersNormalised,
  createERC20Parameters,
  createERC721Parameters,
  mintERC721Parameters,
  transferERC20Parameters,
  transferERC721Parameters,
} from '@/shared/parameter-schemas/evm.zod';
import {
  normalisedTransactionRecordQueryParameters,
  transactionRecordQueryParameters,
} from '@/shared/parameter-schemas/transaction.zod';

export default class HederaParameterNormaliser {
  static parseParamsWithSchema(
    params: any,
    schema: any,
    context: Context = {},
  ): z.infer<ReturnType<typeof schema>> {
    let parsedParams: z.infer<ReturnType<typeof schema>>;
    try {
      parsedParams = schema(context).parse(params);
    } catch (e) {
      if (e instanceof z.ZodError) {
        const issues = this.formatZodIssues(e);
        throw new Error(`Invalid parameters: ${issues}`);
      }
      throw e;
    }
    return parsedParams;
  }

  private static formatZodIssues(error: z.ZodError): string {
    return error.errors.map(err => `Field "${err.path.join('.')}" - ${err.message}`).join('; ');
  }

  static async normaliseCreateFungibleTokenParams(
    params: z.infer<ReturnType<typeof createFungibleTokenParameters>>,
    context: Context,
    client: Client,
    mirrorNode: IHederaMirrornodeService,
  ): Promise<z.infer<ReturnType<typeof createFungibleTokenParametersNormalised>>> {
    const parsedParams: z.infer<ReturnType<typeof createFungibleTokenParameters>> =
      this.parseParamsWithSchema(params, createFungibleTokenParameters, context);

    const defaultAccountId = AccountResolver.getDefaultAccount(context, client);
    const treasuryAccountId = parsedParams.treasuryAccountId ?? defaultAccountId;
    if (!treasuryAccountId) throw new Error('Must include treasury account ID');

    const initialSupply = toBaseUnit(
      parsedParams.initialSupply ?? 0,
      parsedParams.decimals,
    ).toNumber();

    const isFinite = (parsedParams.supplyType ?? 'infinite') === 'finite';
    const supplyType = isFinite ? TokenSupplyType.Finite : TokenSupplyType.Infinite;

    const maxSupply = isFinite
      ? toBaseUnit(parsedParams.maxSupply ?? 1_000_000, parsedParams.decimals).toNumber() // default finite max supply
      : undefined;

    if (maxSupply !== undefined && initialSupply > maxSupply) {
      throw new Error(`Initial supply (${initialSupply}) cannot exceed max supply (${maxSupply})`);
    }

    const publicKey =
      (await mirrorNode.getAccount(defaultAccountId).then(r => r.accountPublicKey)) ??
      client.operatorPublicKey?.toStringDer();

    return {
      ...parsedParams,
      supplyType,
      treasuryAccountId,
      maxSupply,
      initialSupply,
      autoRenewAccountId: defaultAccountId,
      supplyKey: parsedParams.isSupplyKey === true ? PublicKey.fromString(publicKey) : undefined,
    };
  }

  static async normaliseCreateNonFungibleTokenParams(
    params: z.infer<ReturnType<typeof createNonFungibleTokenParameters>>,
    context: Context,
    client: Client,
    mirrorNode: IHederaMirrornodeService,
  ): Promise<z.infer<ReturnType<typeof createNonFungibleTokenParametersNormalised>>> {
    const parsedParams: z.infer<ReturnType<typeof createNonFungibleTokenParameters>> =
      this.parseParamsWithSchema(params, createNonFungibleTokenParameters, context);

    const defaultAccountId = AccountResolver.getDefaultAccount(context, client);
    const treasuryAccountId = parsedParams.treasuryAccountId ?? defaultAccountId;
    if (!treasuryAccountId) throw new Error('Must include treasury account ID');

    const publicKey =
      (await mirrorNode.getAccount(defaultAccountId).then(r => r.accountPublicKey)) ??
      client.operatorPublicKey?.toStringDer();

    if (!publicKey) throw new Error('Could not determine public key for supply key');

    const maxSupply = parsedParams.maxSupply ?? 100;

    return {
      ...parsedParams,
      treasuryAccountId,
      maxSupply,
      supplyKey: PublicKey.fromString(publicKey), // the supply key is mandatory in the case of NFT
      supplyType: TokenSupplyType.Finite, // NFTs supply must be finite
      autoRenewAccountId: defaultAccountId,
      tokenType: TokenType.NonFungibleUnique,
    };
  }

  static normaliseTransferHbar(
    params: z.infer<ReturnType<typeof transferHbarParameters>>,
    context: Context,
    client: Client,
  ) {
    const parsedParams: z.infer<ReturnType<typeof transferHbarParameters>> =
      this.parseParamsWithSchema(params, transferHbarParameters, context);

    const sourceAccountId = AccountResolver.resolveAccount(
      parsedParams.sourceAccountId,
      context,
      client,
    );

    const hbarTransfers: TransferHbarInput[] = [];
    let totalTinybars = Long.ZERO;

    for (const transfer of parsedParams.transfers) {
      const amount = new Hbar(transfer.amount);

      if (amount.isNegative() || amount.toTinybars().equals(Long.ZERO)) {
        throw new Error(`Invalid transfer amount: ${transfer.amount}`);
      }

      totalTinybars = totalTinybars.add(amount.toTinybars());

      hbarTransfers.push({
        accountId: transfer.accountId,
        amount,
      });
    }

    hbarTransfers.push({
      accountId: sourceAccountId,
      amount: Hbar.fromTinybars(totalTinybars.negate()),
    });

    return {
      hbarTransfers,
      transactionMemo: parsedParams.transactionMemo,
    };
  }

  static async normaliseAirdropFungibleTokenParams(
    params: z.infer<ReturnType<typeof airdropFungibleTokenParameters>>,
    context: Context,
    client: Client,
    mirrorNode: IHederaMirrornodeService,
  ) {
    const parsedParams: z.infer<ReturnType<typeof airdropFungibleTokenParameters>> =
      this.parseParamsWithSchema(params, airdropFungibleTokenParameters, context);

    const sourceAccountId = AccountResolver.resolveAccount(
      parsedParams.sourceAccountId,
      context,
      client,
    );

    const tokenInfo = await mirrorNode.getTokenInfo(parsedParams.tokenId);
    const tokenDecimals = parseInt(tokenInfo.decimals, 10);

    if (isNaN(tokenDecimals)) {
      throw new Error(`Invalid token decimals for token ${parsedParams.tokenId}`);
    }

    const tokenTransfers: TokenTransferMinimalParams[] = [];
    let totalAmount = Long.ZERO;

    for (const recipient of parsedParams.recipients) {
      const amountRaw = Number(recipient.amount);

      if (amountRaw <= 0) {
        throw new Error(`Invalid recipient amount: ${recipient.amount}`);
      }

      const amount = Long.fromString(toBaseUnit(amountRaw, tokenDecimals).toNumber().toString());

      totalAmount = totalAmount.add(amount);

      tokenTransfers.push({
        tokenId: parsedParams.tokenId,
        accountId: recipient.accountId,
        amount,
      });
    }

    // Sender negative total
    tokenTransfers.push({
      tokenId: parsedParams.tokenId,
      accountId: sourceAccountId,
      amount: totalAmount.negate(),
    });

    return {
      tokenTransfers,
    };
  }

  static async normaliseCreateTopicParams(
    params: z.infer<ReturnType<typeof createTopicParameters>>,
    context: Context,
    client: Client,
    mirrorNode: IHederaMirrornodeService,
  ): Promise<z.infer<ReturnType<typeof createTopicParametersNormalised>>> {
    const parsedParams: z.infer<ReturnType<typeof createTopicParameters>> =
      this.parseParamsWithSchema(params, createTopicParameters, context);

    const defaultAccountId = AccountResolver.getDefaultAccount(context, client);
    if (!defaultAccountId) throw new Error('Could not determine default account ID');

    const normalised: z.infer<ReturnType<typeof createTopicParametersNormalised>> = {
      ...parsedParams,
      autoRenewAccountId: defaultAccountId,
    };

    if (parsedParams.isSubmitKey) {
      const publicKey =
        (await mirrorNode.getAccount(defaultAccountId).then(r => r.accountPublicKey)) ??
        client.operatorPublicKey?.toStringDer();
      if (!publicKey) {
        throw new Error('Could not determine public key for submit key');
      }
      normalised.submitKey = PublicKey.fromString(publicKey);
    }

    return normalised;
  }

  static async normaliseCreateAccount(
    params: z.infer<ReturnType<typeof createAccountParameters>>,
    context: Context,
    client: Client,
    mirrorNode: IHederaMirrornodeService,
  ): Promise<z.infer<ReturnType<typeof createAccountParametersNormalised>>> {
    const parsedParams: z.infer<ReturnType<typeof createAccountParameters>> =
      this.parseParamsWithSchema(params, createAccountParameters, context);

    // Try resolving the publicKey in priority order
    let publicKey = parsedParams.publicKey ?? client.operatorPublicKey?.toStringDer();

    if (!publicKey) {
      const defaultAccountId = AccountResolver.getDefaultAccount(context, client);
      if (defaultAccountId) {
        const account = await mirrorNode.getAccount(defaultAccountId);
        publicKey = account?.accountPublicKey;
      }
    }

    if (!publicKey) {
      throw new Error(
        'Unable to resolve public key: no param, mirror node, or client operator key available.',
      );
    }

    return {
      ...parsedParams,
      key: PublicKey.fromString(publicKey),
    };
  }

  static normaliseHbarBalanceParams(
    params: z.infer<ReturnType<typeof accountBalanceQueryParameters>>,
    context: Context,
    client: Client,
  ) {
    const parsedParams: z.infer<ReturnType<typeof accountBalanceQueryParameters>> =
      this.parseParamsWithSchema(params, accountBalanceQueryParameters, context);

    const accountId = AccountResolver.resolveAccount(parsedParams.accountId, context, client);
    return {
      ...parsedParams,
      accountId,
    };
  }

  static normaliseAccountTokenBalancesParams(
    params: z.infer<ReturnType<typeof accountTokenBalancesQueryParameters>>,
    context: Context,
    client: Client,
  ) {
    const parsedParams: z.infer<ReturnType<typeof accountTokenBalancesQueryParameters>> =
      this.parseParamsWithSchema(params, accountTokenBalancesQueryParameters, context);

    const accountId = AccountResolver.resolveAccount(parsedParams.accountId, context, client);
    return {
      ...parsedParams,
      accountId,
    };
  }

  static normaliseCreateERC20Params(
    params: z.infer<ReturnType<typeof createERC20Parameters>>,
    factoryContractId: string,
    factoryContractAbi: string[],
    factoryContractFunctionName: string,
<<<<<<< HEAD
  ): z.infer<ReturnType<typeof contractExecuteTransactionParametersNormalised>> {
    // Create interface for encoding
=======
    context: Context,
  ) {
    const parsedParams: z.infer<ReturnType<typeof createERC20Parameters>> =
      this.parseParamsWithSchema(params, createERC20Parameters, context);

    // Create an interface for encoding
>>>>>>> b48c002c
    const iface = new ethers.Interface(factoryContractAbi);

    // Encode the function call
    const encodedData = iface.encodeFunctionData(factoryContractFunctionName, [
      parsedParams.tokenName,
      parsedParams.tokenSymbol,
      parsedParams.decimals,
      parsedParams.initialSupply,
    ]);

    const functionParameters = ethers.getBytes(encodedData);

    return {
      ...parsedParams,
      contractId: factoryContractId,
      functionParameters,
      gas: 3000000, //TODO: make this configurable
    };
  }

  static normaliseCreateERC721Params(
    params: z.infer<ReturnType<typeof createERC721Parameters>>,
    factoryContractId: string,
    factoryContractAbi: string[],
    factoryContractFunctionName: string,
    context: Context,
  ) {
    const parsedParams: z.infer<ReturnType<typeof createERC721Parameters>> =
      this.parseParamsWithSchema(params, createERC721Parameters, context);

    // Create an interface for encoding
    const iface = new ethers.Interface(factoryContractAbi);

    // Encode the function call
    const encodedData = iface.encodeFunctionData(factoryContractFunctionName, [
      parsedParams.tokenName,
      parsedParams.tokenSymbol,
      parsedParams.baseURI,
    ]);

    const functionParameters = ethers.getBytes(encodedData);

    return {
      ...parsedParams,
      contractId: factoryContractId,
      functionParameters,
      gas: 3000000, //TODO: make this configurable
    };
  }

  static async normaliseMintFungibleTokenParams(
    params: z.infer<ReturnType<typeof mintFungibleTokenParameters>>,
    context: Context,
    mirrorNode: IHederaMirrornodeService,
  ) {
    const parsedParams: z.infer<ReturnType<typeof mintFungibleTokenParameters>> =
      this.parseParamsWithSchema(params, mintFungibleTokenParameters, context);

    const tokenInfo = await mirrorNode.getTokenInfo(parsedParams.tokenId);
    const decimals = Number(tokenInfo.decimals);

    // Fallback to 0 if decimals are missing or NaN
    const safeDecimals = Number.isFinite(decimals) ? decimals : 0;

    const baseAmount = toBaseUnit(parsedParams.amount, safeDecimals).toNumber();
    return {
      tokenId: parsedParams.tokenId,
      amount: baseAmount,
    };
  }

  static normaliseMintNonFungibleTokenParams(
    params: z.infer<ReturnType<typeof mintNonFungibleTokenParameters>>,
    context: Context,
  ) {
    const parsedParams: z.infer<ReturnType<typeof mintNonFungibleTokenParameters>> =
      this.parseParamsWithSchema(params, mintNonFungibleTokenParameters, context);

    const encoder = new TextEncoder();
    const metadata = parsedParams.uris.map(uri => encoder.encode(uri));
    return {
      ...parsedParams,
      metadata: metadata,
    };
  }

  static async normaliseTransferERC20Params(
    params: z.infer<ReturnType<typeof transferERC20Parameters>>,
    factoryContractAbi: string[],
    factoryContractFunctionName: string,
    context: Context,
    mirrorNode: IHederaMirrornodeService,
  ) {
    const parsedParams: z.infer<ReturnType<typeof transferERC20Parameters>> =
      this.parseParamsWithSchema(params, transferERC20Parameters, context);

    const recipientAddress = await AccountResolver.getHederaEVMAddress(
      parsedParams.recipientAddress,
      mirrorNode,
    );
    const contractId = await HederaParameterNormaliser.getHederaAccountId(
      parsedParams.contractId,
      mirrorNode,
    );
    const iface = new ethers.Interface(factoryContractAbi);
    const encodedData = iface.encodeFunctionData(factoryContractFunctionName, [
      recipientAddress,
      parsedParams.amount,
    ]);

    const functionParameters = ethers.getBytes(encodedData);

    return {
      contractId,
      functionParameters,
      gas: 100_000,
    };
  }

  static async normaliseTransferERC721Params(
    params: z.infer<ReturnType<typeof transferERC721Parameters>>,
    factoryContractAbi: string[],
    factoryContractFunctionName: string,
    context: Context,
    mirrorNode: IHederaMirrornodeService,
    client: Client,
  ) {
    const parsedParams: z.infer<ReturnType<typeof transferERC721Parameters>> =
      this.parseParamsWithSchema(params, transferERC721Parameters, context);

    // Resolve fromAddress using AccountResolver pattern, similar to transfer-hbar
    const resolvedFromAddress = AccountResolver.resolveAccount(
      parsedParams.fromAddress,
      context,
      client,
    );
    const fromAddress = await AccountResolver.getHederaEVMAddress(resolvedFromAddress, mirrorNode);
    const toAddress = await AccountResolver.getHederaEVMAddress(parsedParams.toAddress, mirrorNode);
    const contractId = await HederaParameterNormaliser.getHederaAccountId(
      parsedParams.contractId,
      mirrorNode,
    );
    const iface = new ethers.Interface(factoryContractAbi);
    const encodedData = iface.encodeFunctionData(factoryContractFunctionName, [
      fromAddress,
      toAddress,
      parsedParams.tokenId,
    ]);

    const functionParameters = ethers.getBytes(encodedData);

    return {
      contractId,
      functionParameters,
      gas: 100_000,
    };
  }

  static async normaliseMintERC721Params(
    params: z.infer<ReturnType<typeof mintERC721Parameters>>,
    factoryContractAbi: string[],
    factoryContractFunctionName: string,
    context: Context,
    mirrorNode: IHederaMirrornodeService,
    client: Client,
  ) {
    const parsedParams: z.infer<ReturnType<typeof mintERC721Parameters>> =
      this.parseParamsWithSchema(params, mintERC721Parameters, context);

    const resolvedToAddress = AccountResolver.resolveAccount(
      parsedParams.toAddress,
      context,
      client,
    );
    const toAddress = await AccountResolver.getHederaEVMAddress(resolvedToAddress, mirrorNode);
    const contractId = await HederaParameterNormaliser.getHederaAccountId(
      parsedParams.contractId,
      mirrorNode,
    );
    const iface = new ethers.Interface(factoryContractAbi);
    const encodedData = iface.encodeFunctionData(factoryContractFunctionName, [toAddress]);
    const functionParameters = ethers.getBytes(encodedData);

    return {
      contractId,
      functionParameters,
      gas: 100_000,
    };
  }

  static normaliseDeleteAccount(
    params: z.infer<ReturnType<typeof deleteAccountParameters>>,
    context: Context,
    client: Client,
  ): z.infer<ReturnType<typeof deleteAccountParametersNormalised>> {
    const parsedParams: z.infer<ReturnType<typeof deleteAccountParameters>> =
      this.parseParamsWithSchema(params, deleteAccountParameters, context);

    if (!AccountResolver.isHederaAddress(parsedParams.accountId)) {
      throw new Error('Account ID must be a Hedera address');
    }

    // if no transfer account ID is provided, use the operator account ID
    const transferAccountId =
      parsedParams.transferAccountId ?? AccountResolver.getDefaultAccount(context, client);
    if (!transferAccountId) {
      throw new Error('Could not determine transfer account ID');
    }

    return {
      accountId: AccountId.fromString(parsedParams.accountId),
      transferAccountId: AccountId.fromString(transferAccountId),
    };
  }

  static normaliseUpdateAccount(
    params: z.infer<ReturnType<typeof updateAccountParameters>>,
    context: Context,
    client: Client,
  ): z.infer<ReturnType<typeof updateAccountParametersNormalised>> {
    const parsedParams: z.infer<ReturnType<typeof updateAccountParameters>> =
      this.parseParamsWithSchema(params, updateAccountParameters, context);

    const accountId = AccountId.fromString(
      AccountResolver.resolveAccount(parsedParams.accountId, context, client),
    );

    const normalised: z.infer<ReturnType<typeof updateAccountParametersNormalised>> = {
      accountId,
    } as any;

    if (parsedParams.maxAutomaticTokenAssociations !== undefined) {
      normalised.maxAutomaticTokenAssociations = parsedParams.maxAutomaticTokenAssociations;
    }
    if (parsedParams.stakedAccountId !== undefined) {
      normalised.stakedAccountId = parsedParams.stakedAccountId;
    }
    if (parsedParams.accountMemo !== undefined) {
      normalised.accountMemo = parsedParams.accountMemo;
    }
    if (parsedParams.declineStakingReward !== undefined) {
      normalised.declineStakingReward = parsedParams.declineStakingReward;
    }

    return normalised;
  }

  static normaliseGetTransactionRecordParams(
    params: z.infer<ReturnType<typeof transactionRecordQueryParameters>>,
    context: Context,
  ): z.infer<ReturnType<typeof normalisedTransactionRecordQueryParameters>> {
    const parsedParams: z.infer<ReturnType<typeof transactionRecordQueryParameters>> =
      this.parseParamsWithSchema(params, transactionRecordQueryParameters, context);

    const normalised: z.infer<ReturnType<typeof normalisedTransactionRecordQueryParameters>> = {
      nonce: parsedParams.nonce,
    } as any;

    if (!parsedParams.transactionId) {
      throw new Error('transactionId is required');
    }

    const mirrorNodeStyleRegex = /^\d+\.\d+\.\d+-\d+-\d+$/;
    const sdkStyleRegex = /^(\d+\.\d+\.\d+)@(\d+)\.(\d+)$/;

    if (mirrorNodeStyleRegex.test(parsedParams.transactionId)) {
      // Already in mirror-node style, use as-is
      normalised.transactionId = parsedParams.transactionId;
    } else {
      const match = parsedParams.transactionId.match(sdkStyleRegex);
      if (!match) {
        throw new Error(`Invalid transactionId format: ${parsedParams.transactionId}`);
      }

      const [, accountId, seconds, nanos] = match;
      normalised.transactionId = `${accountId}-${seconds}-${nanos}`;
    }

    return normalised;
  }

  static async getHederaAccountId(
    address: string,
    mirrorNode: IHederaMirrornodeService,
  ): Promise<string> {
    if (AccountResolver.isHederaAddress(address)) {
      return address;
    }
    const account = await mirrorNode.getAccount(address);
    return account.accountId;
  }
}<|MERGE_RESOLUTION|>--- conflicted
+++ resolved
@@ -341,17 +341,12 @@
     factoryContractId: string,
     factoryContractAbi: string[],
     factoryContractFunctionName: string,
-<<<<<<< HEAD
+    context: Context,
   ): z.infer<ReturnType<typeof contractExecuteTransactionParametersNormalised>> {
-    // Create interface for encoding
-=======
-    context: Context,
-  ) {
     const parsedParams: z.infer<ReturnType<typeof createERC20Parameters>> =
       this.parseParamsWithSchema(params, createERC20Parameters, context);
 
     // Create an interface for encoding
->>>>>>> b48c002c
     const iface = new ethers.Interface(factoryContractAbi);
 
     // Encode the function call
