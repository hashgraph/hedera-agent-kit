// optional to use methods in here

import {
  airdropFungibleTokenParameters,
  createFungibleTokenParameters,
  createFungibleTokenParametersNormalised,
  createNonFungibleTokenParameters,
  createNonFungibleTokenParametersNormalised,
  mintFungibleTokenParameters,
  mintNonFungibleTokenParameters,
} from '@/shared/parameter-schemas/hts.zod';
import { transferHbarParameters } from '@/shared/parameter-schemas/has.zod';
import {
  createTopicParameters,
  createTopicParametersNormalised,
} from '@/shared/parameter-schemas/hcs.zod';
import { Client, Hbar, PublicKey, TokenSupplyType, TokenType } from '@hashgraph/sdk';
import { Context } from '@/shared/configuration';
import z from 'zod';
import {
  accountBalanceQueryParameters,
  accountTokenBalancesQueryParameters,
} from '@/shared/parameter-schemas/account-query.zod';
import { IHederaMirrornodeService } from '@/shared/hedera-utils/mirrornode/hedera-mirrornode-service.interface';
import { toBaseUnit } from '@/shared/hedera-utils/decimals-utils';
import Long from 'long';
import { TokenTransferMinimalParams, TransferHbarInput } from '@/shared/hedera-utils/types';
import { AccountResolver } from '@/shared/utils/account-resolver';
import { createERC20Parameters } from '../parameter-schemas/erc20.zod';
import { ethers } from 'ethers';

export default class HederaParameterNormaliser {
  static async normaliseCreateFungibleTokenParams(
    params: z.infer<ReturnType<typeof createFungibleTokenParameters>>,
    context: Context,
    client: Client,
    mirrorNode: IHederaMirrornodeService,
  ) {
    const defaultAccountId = AccountResolver.getDefaultAccount(context, client);

    const normalized: z.infer<ReturnType<typeof createFungibleTokenParametersNormalised>> = {
      ...params,
      supplyType: TokenSupplyType.Finite, // defaults to finite supply
      autoRenewAccountId: defaultAccountId,
    };

    const treasuryAccountId = params.treasuryAccountId ?? defaultAccountId;

    if (!treasuryAccountId) {
      throw new Error('Must include treasury account ID');
    }

    const supplyTypeString = params.supplyType ?? 'infinite';
    const supplyType =
      supplyTypeString === 'finite' ? TokenSupplyType.Finite : TokenSupplyType.Infinite;
    const decimals = params.decimals ?? 0;
    const initialSupply = toBaseUnit(params.initialSupply ?? 0, decimals);

    let maxSupply: number | undefined = undefined;
    if (supplyTypeString === 'finite') {
      if (!params.maxSupply) {
        throw new Error('Must include max supply for finite supply type');
      }
      maxSupply = toBaseUnit(params.maxSupply, decimals);

      if (initialSupply > maxSupply) {
        throw new Error(
          `Initial supply (${initialSupply}) cannot exceed max supply (${maxSupply})`,
        );
      }
    }

    const publicKey =
      (await mirrorNode.getAccount(defaultAccountId).then(r => r.accountPublicKey)) ??
      client.operatorPublicKey?.toStringDer();

    if (params.isSupplyKey === true) {
      normalized.supplyKey = PublicKey.fromString(publicKey);
    }

    const autoRenewAccountId = defaultAccountId;

    return {
      ...normalized,
      treasuryAccountId,
      supplyType,
      maxSupply,
      decimals,
      initialSupply,
      autoRenewAccountId,
    };
  }

  static async normaliseCreateNonFungibleTokenParams(
    params: z.infer<ReturnType<typeof createNonFungibleTokenParameters>>,
    context: Context,
    client: Client,
    mirrorNode: IHederaMirrornodeService,
  ) {
    const defaultAccountId = AccountResolver.getDefaultAccount(context, client);

    const treasuryAccountId = params.treasuryAccountId || defaultAccountId;
    if (!treasuryAccountId) throw new Error('Must include treasury account ID');

    const publicKey =
      (await mirrorNode.getAccount(defaultAccountId).then(r => r.accountPublicKey)) ??
      client.operatorPublicKey?.toStringDer();

    const maxSupply = params.maxSupply ?? 100;
    const normalized: z.infer<ReturnType<typeof createNonFungibleTokenParametersNormalised>> = {
      ...params,
      treasuryAccountId,
      maxSupply,
      supplyKey: PublicKey.fromString(publicKey), // the supply key is mandatory in the case of NFT
      supplyType: TokenSupplyType.Finite, // NFTs supply must be finite
      autoRenewAccountId: defaultAccountId,
      tokenType: TokenType.NonFungibleUnique,
    };

    return normalized;
  }

  static normaliseTransferHbar(
    params: z.infer<ReturnType<typeof transferHbarParameters>>,
    context: Context,
    client: Client,
  ) {
    const sourceAccountId = AccountResolver.resolveAccount(params.sourceAccountId, context, client);

    const hbarTransfers: TransferHbarInput[] = [];

    let totalTinybars = Long.ZERO;

    for (const transfer of params.transfers) {
      const amount = new Hbar(transfer.amount);

      if (amount.isNegative() || amount.toTinybars().equals(Long.ZERO)) {
        throw new Error(`Invalid transfer amount: ${transfer.amount}`);
      }

      totalTinybars = totalTinybars.add(amount.toTinybars());

      hbarTransfers.push({
        accountId: transfer.accountId,
        amount,
      });
    }

    hbarTransfers.push({
      accountId: sourceAccountId,
      amount: Hbar.fromTinybars(totalTinybars.negate()),
    });

    return {
      hbarTransfers,
      transactionMemo: params.transactionMemo,
    };
  }

  static async normaliseAirdropFungibleTokenParams(
    params: z.infer<ReturnType<typeof airdropFungibleTokenParameters>>,
    context: Context,
    client: Client,
    mirrorNode: IHederaMirrornodeService,
  ) {
    const sourceAccountId = AccountResolver.resolveAccount(params.sourceAccountId, context, client);

    const tokenDetails = await mirrorNode.getTokenDetails(params.tokenId);
    const tokenDecimals = parseInt(tokenDetails.decimals, 10);

    const tokenTransfers: TokenTransferMinimalParams[] = [];
    let totalAmount = Long.ZERO;

    for (const recipient of params.recipients) {
      const amountRaw = Number(recipient.amount);

      if (amountRaw <= 0) {
        throw new Error(`Invalid recipient amount: ${recipient.amount}`);
      }

      const amount = Long.fromString(toBaseUnit(amountRaw, tokenDecimals).toString());

      totalAmount = totalAmount.add(amount);

      tokenTransfers.push({
        tokenId: params.tokenId,
        accountId: recipient.accountId,
        amount,
      });
    }

    // Sender negative total
    tokenTransfers.push({
      tokenId: params.tokenId,
      accountId: sourceAccountId,
      amount: totalAmount.negate(),
    });

    return {
      tokenTransfers,
    };
  }

  static async normaliseCreateTopicParams(
    params: z.infer<ReturnType<typeof createTopicParameters>>,
    context: Context,
    client: Client,
    mirrorNode: IHederaMirrornodeService,
  ) {
    const defaultAccountId = AccountResolver.getDefaultAccount(context, client);
    const normalised: z.infer<ReturnType<typeof createTopicParametersNormalised>> = {
      ...params,
      autoRenewAccountId: defaultAccountId,
    };

    if (params.isSubmitKey) {
      const publicKey =
        (await mirrorNode.getAccount(defaultAccountId).then(r => r.accountPublicKey)) ??
        client.operatorPublicKey?.toStringDer();
      if (!publicKey) {
        throw new Error('Could not determine default account ID for submit key');
      }
      normalised.submitKey = PublicKey.fromString(publicKey);
    }

    return normalised;
  }

  static normaliseHbarBalanceParams(
    params: z.infer<ReturnType<typeof accountBalanceQueryParameters>>,
    context: Context,
    client: Client,
  ) {
    const accountId = AccountResolver.resolveAccount(params.accountId, context, client);
    return {
      ...params,
      accountId,
    };
  }

  static normaliseAccountTokenBalancesParams(
    params: z.infer<ReturnType<typeof accountTokenBalancesQueryParameters>>,
    context: Context,
    client: Client,
  ) {
    const accountId = AccountResolver.resolveAccount(params.accountId, context, client);
    return {
      ...params,
      accountId,
    };
  }

<<<<<<< HEAD
  static normaliseCreateERC20Params(
    params: z.infer<ReturnType<typeof createERC20Parameters>>,
    factoryContractId: string,
    factoryContractAbi: string[],
    factoryContractFunctionName: string,
  ) {
    // Create interface for encoding
    const iface = new ethers.Interface(factoryContractAbi);

    // Encode the function call
    const encodedData = iface.encodeFunctionData(factoryContractFunctionName, [
      params.tokenName,
      params.tokenSymbol,
      params.decimals,
      params.initialSupply,
    ]);

    const functionParameters = ethers.getBytes(encodedData);

    return {
      ...params,
      contractId: factoryContractId,
      functionParameters,
      gas: 3000000, //TODO: make this configurable
=======
  static async normaliseMintFungibleTokenParams(
    params: z.infer<ReturnType<typeof mintFungibleTokenParameters>>,
    context: Context,
    mirrorNode: IHederaMirrornodeService,
  ) {
    const decimals =
      (await mirrorNode.getTokenDetails(params.tokenId).then(r => Number(r.decimals))) ?? 0;
    const baseAmount = toBaseUnit(params.amount, decimals);
    return {
      tokenId: params.tokenId,
      amount: baseAmount,
    };
  }

  static normaliseMintNonFungibleTokenParams(
    params: z.infer<ReturnType<typeof mintNonFungibleTokenParameters>>,
    _context: Context,
  ) {
    const encoder = new TextEncoder();
    const metadata = params.uris.map(uri => encoder.encode(uri));
    return {
      ...params,
      metadata: metadata,
>>>>>>> a0ccfefa
    };
  }
}<|MERGE_RESOLUTION|>--- conflicted
+++ resolved
@@ -250,7 +250,6 @@
     };
   }
 
-<<<<<<< HEAD
   static normaliseCreateERC20Params(
     params: z.infer<ReturnType<typeof createERC20Parameters>>,
     factoryContractId: string,
@@ -275,7 +274,9 @@
       contractId: factoryContractId,
       functionParameters,
       gas: 3000000, //TODO: make this configurable
-=======
+    };
+  }
+
   static async normaliseMintFungibleTokenParams(
     params: z.infer<ReturnType<typeof mintFungibleTokenParameters>>,
     context: Context,
@@ -299,7 +300,6 @@
     return {
       ...params,
       metadata: metadata,
->>>>>>> a0ccfefa
     };
   }
 }