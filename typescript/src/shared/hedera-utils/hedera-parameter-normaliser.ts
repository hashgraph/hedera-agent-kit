--- conflicted
+++ resolved
@@ -8,15 +8,13 @@
   createNonFungibleTokenParametersNormalised,
   dissociateTokenParameters,
   dissociateTokenParametersNormalised,
+  associateTokenParameters,
+  associateTokenParametersNormalised,
   mintFungibleTokenParameters,
   mintNonFungibleTokenParameters,
-<<<<<<< HEAD
   updateTokenParameters,
   updateTokenParametersNormalised,
-=======
-  associateTokenParameters,
-  associateTokenParametersNormalised,
->>>>>>> 613a779a
+
 } from '@/shared/parameter-schemas/token.zod';
 import {
   accountBalanceQueryParameters,
@@ -265,6 +263,22 @@
     };
   }
 
+
+  static normaliseAssociateTokenParams(
+    params: z.infer<ReturnType<typeof associateTokenParameters>>,
+    context: Context,
+    client: Client,
+  ): z.infer<ReturnType<typeof associateTokenParametersNormalised>> {
+    const parsedParams: z.infer<ReturnType<typeof associateTokenParameters>> =
+      this.parseParamsWithSchema(params, associateTokenParameters, context);
+
+    const accountId = AccountResolver.resolveAccount(parsedParams.accountId, context, client);
+    return {
+      accountId,
+      tokenIds: parsedParams.tokenIds,
+    };
+  }
+
   static async normaliseDissociateTokenParams(
     params: z.infer<ReturnType<typeof dissociateTokenParameters>>,
     context: Context,
@@ -740,7 +754,6 @@
     return account.accountId;
   }
 
-<<<<<<< HEAD
   static async normaliseUpdateToken(
     params: z.infer<ReturnType<typeof updateTokenParameters>>,
     context: Context,
@@ -797,9 +810,7 @@
 
     return normalised;
   }
-
-=======
->>>>>>> 613a779a
+  
   private static resolveKey(
     rawValue: string | boolean | undefined,
     userKey: PublicKey,
@@ -817,23 +828,6 @@
       return userKey;
     }
     return undefined;
-<<<<<<< HEAD
-=======
   };
 
-  static normaliseAssociateTokenParams(
-    params: z.infer<ReturnType<typeof associateTokenParameters>>,
-    context: Context,
-    client: Client,
-  ): z.infer<ReturnType<typeof associateTokenParametersNormalised>> {
-    const parsedParams: z.infer<ReturnType<typeof associateTokenParameters>> =
-      this.parseParamsWithSchema(params, associateTokenParameters, context);
-
-    const accountId = AccountResolver.resolveAccount(parsedParams.accountId, context, client);
-    return {
-      accountId,
-      tokenIds: parsedParams.tokenIds,
-    };
->>>>>>> 613a779a
-  }
 }