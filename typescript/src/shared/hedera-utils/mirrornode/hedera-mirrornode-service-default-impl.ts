--- conflicted
+++ resolved
@@ -10,11 +10,8 @@
   TopicMessagesAPIResponse,
   TopicMessagesQueryParams,
   TopicMessagesResponse,
-<<<<<<< HEAD
   TransactionDetailsResponse,
-=======
   ContractInfo,
->>>>>>> 02a69d53
 } from './types';
 import BigNumber from 'bignumber.js';
 
@@ -107,7 +104,6 @@
     return await response.json();
   }
 
-<<<<<<< HEAD
   async getTransactionRecord(transactionId: string, nonce?: number): Promise<TransactionDetailsResponse> {
     let url = `${this.baseUrl}/transactions/${transactionId}`;
     if (nonce !== undefined) {
@@ -122,11 +118,12 @@
       );
     }
 
-=======
+    return await response.json();
+  }
+
   async getContractInfo(contractId: string): Promise<ContractInfo> {
     const url = `${this.baseUrl}/contracts/${contractId}`;
     const response = await fetch(url);
->>>>>>> 02a69d53
     return await response.json();
   }
 }