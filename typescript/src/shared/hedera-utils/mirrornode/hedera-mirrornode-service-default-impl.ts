import { LedgerId } from '@hashgraph/sdk';
import { IHederaMirrornodeService } from './hedera-mirrornode-service.interface';
import {
  AccountAPIResponse,
  AccountResponse,
  LedgerIdToBaseUrl,
  TokenBalancesResponse,
  TokenInfo,
  TopicMessage,
  TopicMessagesAPIResponse,
  TopicMessagesQueryParams,
  TopicMessagesResponse,
  TransactionDetailsResponse,
  ContractInfo,
<<<<<<< HEAD
  TokenAirdropsResponse,
=======
  ExchangeRateResponse,
>>>>>>> 94a85a4b
} from './types';
import BigNumber from 'bignumber.js';

export class HederaMirrornodeServiceDefaultImpl implements IHederaMirrornodeService {
  private readonly baseUrl: string;

  constructor(private readonly ledgerId: LedgerId) {
    if (!LedgerIdToBaseUrl.has(ledgerId.toString())) {
      throw new Error(`Network type ${ledgerId} not supported`);
    }
    this.baseUrl = LedgerIdToBaseUrl.get(ledgerId.toString())!;
  }

  async getAccount(accountId: string): Promise<AccountResponse> {
    const url = `${this.baseUrl}/accounts/${accountId}`;
    const response = await fetch(url);

    if (!response.ok) {
      throw new Error(
        `Failed to fetch account ${accountId}: ${response.status} ${response.statusText}`,
      );
    }

    const data: AccountAPIResponse = await response.json();

    // Check if the response is empty (no account found)
    if (!data.account) {
      throw new Error(`Account ${accountId} not found`);
    }

    return {
      accountId: data.account,
      accountPublicKey: data?.key?.key,
      balance: data.balance,
      evmAddress: data.evm_address,
    };
  }

  async getAccountHBarBalance(accountId: string): Promise<BigNumber> {
    let account;
    try {
      account = await this.getAccount(accountId);
    } catch (error) {
      throw Error(`Failed to fetch hbar balance for ${accountId}: ${error}`);
    }
    return new BigNumber(account.balance.balance);
  }

  async getAccountTokenBalances(
    accountId: string,
    tokenId?: string,
  ): Promise<TokenBalancesResponse> {
    const tokenIdParam = tokenId ? `&token.id=${tokenId}` : '';
    const url = `${this.baseUrl}/accounts/${accountId}/tokens?${tokenIdParam}`;
    const response = await fetch(url);

    if (!response.ok) {
      throw new Error(
        `Failed to fetch balance for an account ${accountId}: ${response.status} ${response.statusText}`,
      );
    }

    return await response.json();
  }

  async getTopicMessages(queryParams: TopicMessagesQueryParams): Promise<TopicMessagesResponse> {
    const lowerThreshold = queryParams.lowerTimestamp
      ? `&timestamp=gte:${queryParams.lowerTimestamp}`
      : '';
    const upperThreshold = queryParams.upperTimestamp
      ? `&timestamp=lte:${queryParams.upperTimestamp}`
      : '';
    const baseParams = `&order=desc&limit=100`;
    let url: string | null =
      `${this.baseUrl}/topics/${queryParams.topicId}/messages?${lowerThreshold}${upperThreshold}${baseParams}`;
    const arrayOfMessages: TopicMessage[] = [];
    let fetchedMessages = 0;
    try {
      while (url) {
        // Results are paginated

        fetchedMessages += 1;
        const response = await fetch(url);

        if (!response.ok) {
          throw new Error(
            `Failed to get topic messages for ${queryParams.topicId}: ${response.status} ${response.statusText}`,
          );
        }

        const data: TopicMessagesAPIResponse = await response.json();

        arrayOfMessages.push(...data.messages);
        if (fetchedMessages >= 100) {
          break;
        }

        // Update URL for pagination.
        // This endpoint does not return a full path to the next page, it has to be built first
        url = data.links.next ? this.baseUrl + data.links.next : null;
      }
    } catch (error) {
      console.error(`Failed to fetch topic messages for ${queryParams.topicId}. Error:`, error);
      throw error;
    }
    return {
      topicId: queryParams.topicId,
      messages: arrayOfMessages.slice(0, queryParams.limit),
    };
  }

  async getTokenInfo(tokenId: string): Promise<TokenInfo> {
    const url = `${this.baseUrl}/tokens/${tokenId}`;
    const response = await fetch(url);

    if (!response.ok) {
      throw new Error(
        `Failed to get token info for a token ${tokenId}: ${response.status} ${response.statusText}`,
      );
    }

    return await response.json();
  }

  async getTransactionRecord(
    transactionId: string,
    nonce?: number,
  ): Promise<TransactionDetailsResponse> {
    let url = `${this.baseUrl}/transactions/${transactionId}`;
    if (nonce !== undefined) {
      url += `?nonce=${nonce}`;
    }

    const response = await fetch(url);

    if (!response.ok) {
      throw new Error(
        `Failed to get transaction record for ${transactionId}: ${response.status} ${response.statusText}`,
      );
    }

    return await response.json();
  }

  async getContractInfo(contractId: string): Promise<ContractInfo> {
    const url = `${this.baseUrl}/contracts/${contractId}`;
    const response = await fetch(url);

    if (!response.ok) {
      throw new Error(
        `Failed to get contract info for ${contractId}: ${response.status} ${response.statusText}`,
      );
    }

    return await response.json();
  }

<<<<<<< HEAD
  async getPendingAirdrops(accountId: string): Promise<TokenAirdropsResponse> {
    const url = `${this.baseUrl}/accounts/${accountId}/airdrops/pending`;
    const response = await fetch(url);

    if (!response.ok) {
      throw new Error(
        `Failed to fetch pending airdrops for an account ${accountId}: ${response.status} ${response.statusText}`,
      );
    }

    return await response.json();
  }

  async getOutstandingAirdrops(accountId: string): Promise<TokenAirdropsResponse> {
    const url = `${this.baseUrl}/accounts/${accountId}/airdrops/outstanding`;
    const response = await fetch(url);

    if (!response.ok) {
      throw new Error(
        `Failed to fetch outstanding airdrops for an account ${accountId}: ${response.status} ${response.statusText}`,
      );
    }

=======
  async getExchangeRate(timestamp?: string): Promise<ExchangeRateResponse> {
    const timestampParam = timestamp ? `?timestamp=${encodeURIComponent(timestamp)}` : '';
    const url = `${this.baseUrl}/network/exchangerate${timestampParam}`;
    const response = await fetch(url);
    if (!response.ok) {
      throw new Error(`HTTP error! status: ${response.status}. Message: ${response.statusText}`);
    }
>>>>>>> 94a85a4b
    return await response.json();
  }
}<|MERGE_RESOLUTION|>--- conflicted
+++ resolved
@@ -12,11 +12,8 @@
   TopicMessagesResponse,
   TransactionDetailsResponse,
   ContractInfo,
-<<<<<<< HEAD
   TokenAirdropsResponse,
-=======
   ExchangeRateResponse,
->>>>>>> 94a85a4b
 } from './types';
 import BigNumber from 'bignumber.js';
 
@@ -174,7 +171,6 @@
     return await response.json();
   }
 
-<<<<<<< HEAD
   async getPendingAirdrops(accountId: string): Promise<TokenAirdropsResponse> {
     const url = `${this.baseUrl}/accounts/${accountId}/airdrops/pending`;
     const response = await fetch(url);
@@ -198,7 +194,9 @@
       );
     }
 
-=======
+    return await response.json();
+  }
+
   async getExchangeRate(timestamp?: string): Promise<ExchangeRateResponse> {
     const timestampParam = timestamp ? `?timestamp=${encodeURIComponent(timestamp)}` : '';
     const url = `${this.baseUrl}/network/exchangerate${timestampParam}`;
@@ -206,7 +204,6 @@
     if (!response.ok) {
       throw new Error(`HTTP error! status: ${response.status}. Message: ${response.statusText}`);
     }
->>>>>>> 94a85a4b
     return await response.json();
   }
 }