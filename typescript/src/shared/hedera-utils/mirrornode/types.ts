import { LedgerId } from '@hashgraph/sdk';
import BigNumber from 'bignumber.js';

export const LedgerIdToBaseUrl: Map<string, string> = new Map([
  [LedgerId.MAINNET.toString(), 'https://mainnet-public.mirrornode.hedera.com/api/v1'],
  [LedgerId.TESTNET.toString(), 'https://testnet.mirrornode.hedera.com/api/v1'],
]);

export type AccountTokenBalancesQueryParams = {
  accountId: string;
  tokenId?: string;
};

export type TopicMessagesQueryParams = {
  topicId: string;
  lowerTimestamp: string;
  upperTimestamp: string;
  limit: number;
};

export type TopicMessage = {
  topicId: string;
  message: string;
  consensus_timestamp: string;
};

export type TopicMessagesResponse = {
  topicId: string;
  messages: TopicMessage[];
};

export type TokenBalance = {
  automatic_association: boolean;
  created_timestamp: string;
  token_id: string;
  freeze_status: string;
  kyc_status: string;
  balance: number;
  decimals: number;
};

export type TokenBalancesResponse = {
  tokens: TokenBalance[];
};

export type AccountResponse = {
  accountId: string;
  accountPublicKey: string;
  balance: AccountBalanceResponse;
  evmAddress: string;
};

export type AccountAPIResponse = {
  account: string;
  key: {
    key: string;
    _type: KeyEncryptionType;
  };
  balance: AccountBalanceResponse;
  evm_address: string;
};

export type AccountBalanceResponse = {
  balance: BigNumber;
  timestamp: string;
  tokens: TokenBalance[];
};

export type TopicMessagesAPIResponse = {
  messages: TopicMessage[];
  links: {
    next: string | null;
  };
};

export type KeyEncryptionType = 'ED25519' | 'ECDSA_SECP256K1';

/**
 * This type matches responses from Hedera Mirror Node API
 */
export type TokenInfo = {
  // Basic Token Identity
  token_id?: string;
  name: string;
  symbol: string;
  type?: string;
  memo?: string;

  // Supply Information
  decimals: string;
  initial_supply?: string;
  total_supply?: string;
  max_supply?: string;
  supply_type?: string;

  // Account & Treasury
  treasury_account_id?: string;
  auto_renew_account?: string;
  auto_renew_period?: number;

  // Status & State
  deleted: boolean;
  freeze_default?: boolean;
  pause_status?: string;

  // Timestamps
  created_timestamp?: string;
  modified_timestamp?: string;
  expiry_timestamp?: number;

  // Keys
  admin_key?: {
    _type: string;
    key: string;
  } | null;
  supply_key?: {
    _type: string;
    key: string;
  } | null;
  kyc_key?: {
    _type: string;
    key: string;
  } | null;
  freeze_key?: {
    _type: string;
    key: string;
  } | null;
  wipe_key?: {
    _type: string;
    key: string;
  } | null;
  pause_key?: {
    _type: string;
    key: string;
  } | null;
  fee_schedule_key?: {
    _type: string;
    key: string;
  } | null;
  metadata_key?: {
    _type: string;
    key: string;
  } | null;

  // Metadata & Custom Features
  metadata?: string;
  custom_fees?: {
    created_timestamp: string;
    fixed_fees: any[];
    fractional_fees: any[];
  };
};

export type TransferData = {
  account: string;
  amount: number;
  is_approval: boolean;
};

export type TransactionData = {
  batch_key: string | null;
  bytes: string | null;
  charged_tx_fee: number;
  consensus_timestamp: string;
  entity_id: string;
  max_fee: string;
  max_custom_fees: any[];
  memo_base64: string;
  name: string;
  nft_transfers: any[];
  node: string;
  nonce: number;
  parent_consensus_timestamp: string | null;
  result: string;
  scheduled: boolean;
  staking_reward_transfers: any[];
  token_transfers: any[];
  transaction_hash: string;
  transaction_id: string;
  transfers: TransferData[];
  valid_duration_seconds: string;
  valid_start_timestamp: string;
};

export type TransactionDetailsResponse = {
  transactions: TransactionData[];
};

export interface ContractInfo {
  admin_key?: {
    description?: string;
    _type?: string;
    example?: string;
    key?: string;
  } | null;

  auto_renew_account?: string | null;
  auto_renew_period?: number | null;
  contract_id?: string | null;
  created_timestamp?: string | null;
  deleted?: boolean;
  evm_address?: string;
  expiration_timestamp?: string | null;
  file_id?: string | null;
  max_automatic_token_associations?: number | null;
  memo?: string;
  nonce?: number | null;
  obtainer_id?: string | null;
  permanent_removal?: boolean | null;
  proxy_account_id?: string | null;

  timestamp?: {
    description?: string;
    from: string;
    to?: string | null;
  };
}

<<<<<<< HEAD
export interface TokenAirdropsResponse {
  airdrops: TokenAirdrop[];
  links: Links;
}

export interface TokenAirdrop {
  amount: number;
  receiver_id: string | null;
  sender_id: string | null;
  serial_number: number | null;
  timestamp: TimestampRange;
  token_id: string | null;
}

export interface TimestampRange {
  from: string;
  to: string | null;
}

export interface Links {
  next: string | null;
}
=======
export type ExchangeRate = {
  hbar_equivalent: number;
  cent_equivalent: number;
  expiration_time: number;
};

export type ExchangeRateResponse = {
  current_rate: ExchangeRate;
  next_rate: ExchangeRate;
  timestamp: string;
};
>>>>>>> 94a85a4b
<|MERGE_RESOLUTION|>--- conflicted
+++ resolved
@@ -216,7 +216,18 @@
   };
 }
 
-<<<<<<< HEAD
+export type ExchangeRate = {
+  hbar_equivalent: number;
+  cent_equivalent: number;
+  expiration_time: number;
+};
+
+export type ExchangeRateResponse = {
+  current_rate: ExchangeRate;
+  next_rate: ExchangeRate;
+  timestamp: string;
+};
+
 export interface TokenAirdropsResponse {
   airdrops: TokenAirdrop[];
   links: Links;
@@ -238,17 +249,4 @@
 
 export interface Links {
   next: string | null;
-}
-=======
-export type ExchangeRate = {
-  hbar_equivalent: number;
-  cent_equivalent: number;
-  expiration_time: number;
-};
-
-export type ExchangeRateResponse = {
-  current_rate: ExchangeRate;
-  next_rate: ExchangeRate;
-  timestamp: string;
-};
->>>>>>> 94a85a4b
+}