--- conflicted
+++ resolved
@@ -6,11 +6,8 @@
   TransferTransaction,
   ContractExecuteTransaction,
   TokenMintTransaction,
-<<<<<<< HEAD
   AccountDeleteTransaction,
-=======
   AccountUpdateTransaction,
->>>>>>> fde09958
 } from '@hashgraph/sdk';
 import {
   airdropFungibleTokenParametersNormalised,
@@ -21,13 +18,9 @@
 } from '@/shared/parameter-schemas/hts.zod';
 import z from 'zod';
 import {
-<<<<<<< HEAD
   deleteAccountParametersNormalised,
   transferHbarParametersNormalised,
-=======
-  transferHbarParametersNormalised,
   updateAccountParametersNormalised,
->>>>>>> fde09958
 } from '@/shared/parameter-schemas/has.zod';
 import {
   createTopicParametersNormalised,
@@ -86,12 +79,15 @@
     return new TokenMintTransaction(params);
   }
 
-<<<<<<< HEAD
-  static deleteAccount(params: z.infer<ReturnType<typeof deleteAccountParametersNormalised>>) {
+  static deleteAccount(
+    params: z.infer<ReturnType<typeof deleteAccountParametersNormalised>>
+  ) {
     return new AccountDeleteTransaction(params);
-=======
-  static updateAccount(params: z.infer<ReturnType<typeof updateAccountParametersNormalised>>) {
+  }
+  
+  static updateAccount(
+    params: z.infer<ReturnType<typeof updateAccountParametersNormalised>>
+  ) {
     return new AccountUpdateTransaction(params);
->>>>>>> fde09958
   }
 }