import {
  TokenAirdropTransaction,
  TokenCreateTransaction,
  TokenDeleteTransaction,
  TopicCreateTransaction,
  TopicDeleteTransaction,
  TopicMessageSubmitTransaction,
  TransferTransaction,
  ContractExecuteTransaction,
  TokenMintTransaction,
  AccountCreateTransaction,
  AccountDeleteTransaction,
  AccountUpdateTransaction,
  ScheduleSignTransaction,
  ScheduleCreateTransaction,
<<<<<<< HEAD
  TokenUpdateTransaction,
=======
  ScheduleDeleteTransaction,
  TokenDissociateTransaction,
>>>>>>> fb02e6e0
} from '@hashgraph/sdk';
import {
  airdropFungibleTokenParametersNormalised,
  createFungibleTokenParametersNormalised,
  createNonFungibleTokenParametersNormalised,
  deleteTokenParametersNormalised,
  dissociateTokenParametersNormalised,
  mintFungibleTokenParametersNormalised,
  mintNonFungibleTokenParametersNormalised,
  updateTokenParametersNormalised,
} from '@/shared/parameter-schemas/token.zod';
import z from 'zod';
import {
  createAccountParametersNormalised,
  deleteAccountParametersNormalised,
  transferHbarParametersNormalised,
  updateAccountParametersNormalised,
  createScheduleTransactionParametersNormalised,
  signScheduleTransactionParameters,
  scheduleDeleteTransactionParameters,
} from '@/shared/parameter-schemas/account.zod';
import {
  createTopicParametersNormalised,
  deleteTopicParametersNormalised,
  submitTopicMessageParametersNormalised,
} from '@/shared/parameter-schemas/consensus.zod';
import { contractExecuteTransactionParametersNormalised } from '@/shared/parameter-schemas/evm.zod';

export default class HederaBuilder {
  static createScheduleTransaction(
    params: z.infer<ReturnType<typeof createScheduleTransactionParametersNormalised>>,
  ) {
    return new ScheduleCreateTransaction(params.params).setScheduledTransaction(
      params.scheduledTransaction,
    );
  }

  static createFungibleToken(
    params: z.infer<ReturnType<typeof createFungibleTokenParametersNormalised>>,
  ) {
    return new TokenCreateTransaction(params);
  }

  static createNonFungibleToken(
    params: z.infer<ReturnType<typeof createNonFungibleTokenParametersNormalised>>,
  ) {
    return new TokenCreateTransaction(params);
  }

  static transferHbar(params: z.infer<ReturnType<typeof transferHbarParametersNormalised>>) {
    return new TransferTransaction(params);
  }

  static airdropFungibleToken(
    params: z.infer<ReturnType<typeof airdropFungibleTokenParametersNormalised>>,
  ) {
    return new TokenAirdropTransaction(params as any);
  }

  static updateToken(params: z.infer<ReturnType<typeof updateTokenParametersNormalised>>) {
    return new TokenUpdateTransaction(params);
  }

  static createTopic(params: z.infer<ReturnType<typeof createTopicParametersNormalised>>) {
    return new TopicCreateTransaction(params);
  }

  static submitTopicMessage(
    params: z.infer<ReturnType<typeof submitTopicMessageParametersNormalised>>,
  ) {
    return new TopicMessageSubmitTransaction(params);
  }

  static executeTransaction(
    params: z.infer<ReturnType<typeof contractExecuteTransactionParametersNormalised>>,
  ) {
    return new ContractExecuteTransaction(params);
  }

  static mintFungibleToken(
    params: z.infer<ReturnType<typeof mintFungibleTokenParametersNormalised>>,
  ) {
    return new TokenMintTransaction(params);
  }

  static mintNonFungibleToken(
    params: z.infer<ReturnType<typeof mintNonFungibleTokenParametersNormalised>>,
  ) {
    return new TokenMintTransaction(params);
  }

  static dissociateToken(params: z.infer<ReturnType<typeof dissociateTokenParametersNormalised>>) {
    return new TokenDissociateTransaction(params);
  }

  static createAccount(params: z.infer<ReturnType<typeof createAccountParametersNormalised>>) {
    return new AccountCreateTransaction(params);
  }

  static deleteAccount(params: z.infer<ReturnType<typeof deleteAccountParametersNormalised>>) {
    return new AccountDeleteTransaction(params);
  }

  static updateAccount(params: z.infer<ReturnType<typeof updateAccountParametersNormalised>>) {
    return new AccountUpdateTransaction(params);
  }

  static deleteToken(params: z.infer<ReturnType<typeof deleteTokenParametersNormalised>>) {
    return new TokenDeleteTransaction(params);
  }

  static deleteTopic(params: z.infer<ReturnType<typeof deleteTopicParametersNormalised>>) {
    return new TopicDeleteTransaction(params);
  }

  static signScheduleTransaction(
    params: z.infer<ReturnType<typeof signScheduleTransactionParameters>>,
  ) {
    return new ScheduleSignTransaction(params);
  }

  static deleteScheduleTransaction(
    params: z.infer<ReturnType<typeof scheduleDeleteTransactionParameters>>,
  ) {
    return new ScheduleDeleteTransaction(params as any);
  }
}<|MERGE_RESOLUTION|>--- conflicted
+++ resolved
@@ -13,12 +13,9 @@
   AccountUpdateTransaction,
   ScheduleSignTransaction,
   ScheduleCreateTransaction,
-<<<<<<< HEAD
   TokenUpdateTransaction,
-=======
   ScheduleDeleteTransaction,
   TokenDissociateTransaction,
->>>>>>> fb02e6e0
 } from '@hashgraph/sdk';
 import {
   airdropFungibleTokenParametersNormalised,
