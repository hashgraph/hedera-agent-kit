import {
  TokenAirdropTransaction,
  TokenCreateTransaction,
  TopicCreateTransaction,
  TopicMessageSubmitTransaction,
  TransferTransaction,
  TokenMintTransaction,
} from '@hashgraph/sdk';
import {
  airdropFungibleTokenParametersNormalised,
  createFungibleTokenParametersNormalised,
  createNonFungibleTokenParametersNormalised,
<<<<<<< HEAD
  mintFungibleTokenParametersNormalised,
=======
  mintNonFungibleTokenParametersNormalised,
>>>>>>> e3f40e28
} from '@/shared/parameter-schemas/hts.zod';
import z from 'zod';
import { transferHbarParametersNormalised } from '@/shared/parameter-schemas/has.zod';
import {
  createTopicParametersNormalised,
  submitTopicMessageParametersNormalised,
} from '@/shared/parameter-schemas/hcs.zod';

export default class HederaBuilder {
  static createFungibleToken(
    params: z.infer<ReturnType<typeof createFungibleTokenParametersNormalised>>,
  ) {
    return new TokenCreateTransaction(params);
  }

  static createNonFungibleToken(
    params: z.infer<ReturnType<typeof createNonFungibleTokenParametersNormalised>>,
  ) {
    return new TokenCreateTransaction(params);
  }

  static transferHbar(params: z.infer<ReturnType<typeof transferHbarParametersNormalised>>) {
    return new TransferTransaction(params);
  }

  static airdropFungibleToken(
    params: z.infer<ReturnType<typeof airdropFungibleTokenParametersNormalised>>,
  ) {
    return new TokenAirdropTransaction(params as any);
  }

  static createTopic(params: z.infer<ReturnType<typeof createTopicParametersNormalised>>) {
    return new TopicCreateTransaction(params);
  }

  static submitTopicMessage(
    params: z.infer<ReturnType<typeof submitTopicMessageParametersNormalised>>,
  ) {
    return new TopicMessageSubmitTransaction(params);
  }

<<<<<<< HEAD
  static mintFungibleToken(
    params: z.infer<ReturnType<typeof mintFungibleTokenParametersNormalised>>,
=======
  static mintNonFungibleToken(
    params: z.infer<ReturnType<typeof mintNonFungibleTokenParametersNormalised>>,
>>>>>>> e3f40e28
  ) {
    return new TokenMintTransaction(params);
  }
}<|MERGE_RESOLUTION|>--- conflicted
+++ resolved
@@ -10,11 +10,8 @@
   airdropFungibleTokenParametersNormalised,
   createFungibleTokenParametersNormalised,
   createNonFungibleTokenParametersNormalised,
-<<<<<<< HEAD
   mintFungibleTokenParametersNormalised,
-=======
   mintNonFungibleTokenParametersNormalised,
->>>>>>> e3f40e28
 } from '@/shared/parameter-schemas/hts.zod';
 import z from 'zod';
 import { transferHbarParametersNormalised } from '@/shared/parameter-schemas/has.zod';
@@ -56,13 +53,15 @@
     return new TopicMessageSubmitTransaction(params);
   }
 
-<<<<<<< HEAD
+
   static mintFungibleToken(
     params: z.infer<ReturnType<typeof mintFungibleTokenParametersNormalised>>,
-=======
+  ) {
+    return new TokenMintTransaction(params);
+  }
+
   static mintNonFungibleToken(
     params: z.infer<ReturnType<typeof mintNonFungibleTokenParametersNormalised>>,
->>>>>>> e3f40e28
   ) {
     return new TokenMintTransaction(params);
   }
