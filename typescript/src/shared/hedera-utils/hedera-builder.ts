import {
  TokenAirdropTransaction,
  TokenCreateTransaction,
  TopicCreateTransaction,
  TopicMessageSubmitTransaction,
  TransferTransaction,
<<<<<<< HEAD
  ContractExecuteTransaction,
=======
  TokenMintTransaction,
>>>>>>> a0ccfefa
} from '@hashgraph/sdk';
import {
  airdropFungibleTokenParametersNormalised,
  createFungibleTokenParametersNormalised,
  createNonFungibleTokenParametersNormalised,
  mintFungibleTokenParametersNormalised,
  mintNonFungibleTokenParametersNormalised,
} from '@/shared/parameter-schemas/hts.zod';
import z from 'zod';
import { transferHbarParametersNormalised } from '@/shared/parameter-schemas/has.zod';
import {
  createTopicParametersNormalised,
  submitTopicMessageParametersNormalised,
} from '@/shared/parameter-schemas/hcs.zod';
import { contractExecuteTransactionParametersNormalised } from '../parameter-schemas/hscs.zod';

export default class HederaBuilder {
  static createFungibleToken(
    params: z.infer<ReturnType<typeof createFungibleTokenParametersNormalised>>,
  ) {
    return new TokenCreateTransaction(params);
  }

  static createNonFungibleToken(
    params: z.infer<ReturnType<typeof createNonFungibleTokenParametersNormalised>>,
  ) {
    return new TokenCreateTransaction(params);
  }

  static transferHbar(params: z.infer<ReturnType<typeof transferHbarParametersNormalised>>) {
    return new TransferTransaction(params);
  }

  static airdropFungibleToken(
    params: z.infer<ReturnType<typeof airdropFungibleTokenParametersNormalised>>,
  ) {
    return new TokenAirdropTransaction(params as any);
  }

  static createTopic(params: z.infer<ReturnType<typeof createTopicParametersNormalised>>) {
    return new TopicCreateTransaction(params);
  }

  static submitTopicMessage(
    params: z.infer<ReturnType<typeof submitTopicMessageParametersNormalised>>,
  ) {
    return new TopicMessageSubmitTransaction(params);
  }

<<<<<<< HEAD
  static executeTransaction(
    params: z.infer<ReturnType<typeof contractExecuteTransactionParametersNormalised>>,
  ) {
    return new ContractExecuteTransaction(params);
=======
  static mintFungibleToken(
    params: z.infer<ReturnType<typeof mintFungibleTokenParametersNormalised>>,
  ) {
    return new TokenMintTransaction(params);
  }

  static mintNonFungibleToken(
    params: z.infer<ReturnType<typeof mintNonFungibleTokenParametersNormalised>>,
  ) {
    return new TokenMintTransaction(params);
>>>>>>> a0ccfefa
  }
}<|MERGE_RESOLUTION|>--- conflicted
+++ resolved
@@ -4,11 +4,8 @@
   TopicCreateTransaction,
   TopicMessageSubmitTransaction,
   TransferTransaction,
-<<<<<<< HEAD
   ContractExecuteTransaction,
-=======
   TokenMintTransaction,
->>>>>>> a0ccfefa
 } from '@hashgraph/sdk';
 import {
   airdropFungibleTokenParametersNormalised,
@@ -58,12 +55,12 @@
     return new TopicMessageSubmitTransaction(params);
   }
 
-<<<<<<< HEAD
   static executeTransaction(
     params: z.infer<ReturnType<typeof contractExecuteTransactionParametersNormalised>>,
   ) {
     return new ContractExecuteTransaction(params);
-=======
+  }
+
   static mintFungibleToken(
     params: z.infer<ReturnType<typeof mintFungibleTokenParametersNormalised>>,
   ) {
@@ -74,6 +71,5 @@
     params: z.infer<ReturnType<typeof mintNonFungibleTokenParametersNormalised>>,
   ) {
     return new TokenMintTransaction(params);
->>>>>>> a0ccfefa
   }
 }