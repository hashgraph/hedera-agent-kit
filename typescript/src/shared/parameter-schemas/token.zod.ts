import { Context } from '@/shared/configuration';
import { z } from 'zod';
import { AccountId, PublicKey, TokenId, TokenSupplyType, TokenType } from '@hashgraph/sdk';
import { TokenTransferMinimalParams } from '@/shared/hedera-utils/types';

export const createFungibleTokenParameters = (_context: Context = {}) =>
  z.object({
    tokenName: z.string().describe('The name of the token.'),
    tokenSymbol: z.string().describe('The symbol of the token.'),
    initialSupply: z
      .number()
      .int()
      .optional()
      .default(0)
      .describe('The initial supply of the token.'),
    supplyType: z
      .enum(['finite', 'infinite'])
      .optional()
      .default('finite')
      .describe('Supply type of the token.'),
    maxSupply: z.number().int().optional().describe('The maximum supply of the token.'),
    decimals: z.number().int().optional().default(0).describe('The number of decimals.'),
    treasuryAccountId: z.string().optional().describe('The treasury account of the token.'),
    isSupplyKey: z
      .boolean()
      .optional()
      .describe('Determines if the token supply key should be set.'),
  });

export const createFungibleTokenParametersNormalised = (_context: Context = {}) =>
  createFungibleTokenParameters(_context).extend({
    treasuryAccountId: z.string().describe('The treasury account of the token.'),
    autoRenewAccountId: z
      .string()
      .optional()
      .describe(
        'The auto renew account for the token. If not provided, defaults to the operator account.',
      ),
    supplyKey: z
      .custom<PublicKey>()
      .optional()
      .describe('The supply key. If not provided, defaults to the operator’s public key.'),
    supplyType: z.custom<TokenSupplyType>().describe('Supply type of the token.'),
    adminKey: z.custom<PublicKey>().optional().describe('The admin key for the token.'),
    kycKey: z.custom<PublicKey>().optional().describe('The KYC key for the token.'),
    freezeKey: z.custom<PublicKey>().optional().describe('The freeze key for the token.'),
    wipeKey: z.custom<PublicKey>().optional().describe('The wipe key for the token.'),
    pauseKey: z.custom<PublicKey>().optional().describe('The pause key for the token.'),
    metadataKey: z.custom<PublicKey>().optional().describe('The metadata key for the token.'),
    tokenMemo: z.string().optional().describe('The memo for the token.'),
    tokenType: z.custom<TokenType>().optional().describe('The type of the token.'),
  });

export const createNonFungibleTokenParameters = (_context: Context = {}) =>
  z.object({
    tokenName: z.string().describe('The name of the token.'),
    tokenSymbol: z.string().describe('The symbol of the token.'),
    maxSupply: z
      .number()
      .int()
      .optional()
      .default(100)
      .describe('The maximum supply of the token.'),
    treasuryAccountId: z.string().optional().describe('The treasury account of the token.'),
  });

export const createNonFungibleTokenParametersNormalised = (_context: Context = {}) =>
  createNonFungibleTokenParameters(_context).extend({
    autoRenewAccountId: z
      .string()
      .describe(
        'The auto renew account for the token. If not provided, defaults to the operator account.',
      ),
    supplyKey: z
      .custom<PublicKey>()
      .describe('The supply key. If not provided, defaults to the operator’s public key.'),
    supplyType: z
      .custom<TokenSupplyType>()
      .default(TokenSupplyType.Finite)
      .describe('Supply type of the token - must be finite for NFT.'),
    tokenType: z
      .custom<TokenType>()
      .default(TokenType.NonFungibleUnique)
      .describe('Token type of the token - must be non-fungible unique for NFT.'),
    adminKey: z.custom<PublicKey>().optional().describe('The admin key for the token.'),
    kycKey: z.custom<PublicKey>().optional().describe('The KYC key for the token.'),
    freezeKey: z.custom<PublicKey>().optional().describe('The freeze key for the token.'),
    wipeKey: z.custom<PublicKey>().optional().describe('The wipe key for the token.'),
    pauseKey: z.custom<PublicKey>().optional().describe('The pause key for the token.'),
    tokenMemo: z.string().optional().describe('The memo for the token.'),
  });

const AirdropRecipientSchema = z.object({
  accountId: z.string().describe('Recipient account ID (e.g., "0.0.xxxx").'),
  amount: z.union([z.number(), z.string()]).describe('Amount in base unit.'),
});

export const airdropFungibleTokenParameters = (_context: Context = {}) =>
  z.object({
    tokenId: z.string().describe('The id of the token.'),
    sourceAccountId: z.string().optional().describe('The account to airdrop the token from.'),
    recipients: z
      .array(AirdropRecipientSchema)
      .min(1)
      .describe('Array of recipient objects, each with accountId and amount.'),
  });

export const airdropFungibleTokenParametersNormalised = () =>
  z.object({
    tokenTransfers: z
      .custom<TokenTransferMinimalParams[]>()
      .describe('Array of TokenTransfer objects constructed from the original recipients.'),
  });

export const mintFungibleTokenParameters = (_context: Context = {}) =>
  z.object({
    tokenId: z.string().describe('The id of the token.'),
    amount: z.number().describe('The amount of tokens to mint.'),
  });

export const mintFungibleTokenParametersNormalised = (_context: Context = {}) =>
  mintFungibleTokenParameters(_context).extend({});

export const mintNonFungibleTokenParameters = (_context: Context = {}) =>
  z.object({
    tokenId: z.string().describe('The id of the NFT class.'),
    uris: z.array(z.string().max(100)).max(10).describe('An array of URIs hosting NFT metadata.'),
  });

export const mintNonFungibleTokenParametersNormalised = (_context: Context = {}) =>
  mintNonFungibleTokenParameters(_context).extend({});

export const deleteTokenParameters = (_context: Context = {}) =>
  z.object({
    tokenId: z.string().describe('The ID of the token to delete.'),
  });

export const deleteTokenParametersNormalised = (_context: Context = {}) =>
  deleteTokenParameters(_context).extend({});

export const tokenInfoQueryParameters = (_context: Context = {}) =>
  z.object({
    tokenId: z.string().optional().describe('The token ID to query.'),
  });

<<<<<<< HEAD
// Associate Token
export const associateTokenParameters = (_context: Context = {}) =>
  z.object({
    // If not passed, will be injected from context in normalisation
    accountId: z
      .string()
      .optional()
      .describe(
        'Account ID to associate tokens with (e.g., 0.0.xxxxx). If not provided, operator account ID will be used',
      ),
    // One or more token IDs to associate
    tokenIds: z.array(z.string()).min(1).describe('Array of token IDs to associate'),
  });

export const associateTokenParametersNormalised = (_context: Context = {}) =>
  z.object({
    accountId: z.string().describe('Resolved account ID to associate tokens with'),
    tokenIds: z.array(z.string()).min(1).describe('Array of token IDs to associate'),
=======

export const pendingAirdropQueryParameters = (_context: Context = {}) =>
  z.object({
    accountId: z.string().optional().describe('The account ID to query.'),
>>>>>>> f872515a
  });

export const dissociateTokenParameters = (_context: Context = {}) =>
  z.object({
    tokenIds: z
      .array(z.string())
      .min(1)
      .describe('The list of Hedera token IDs (strings) to dissociate. Must provide at least one.'),
    accountId: z
      .string()
      .optional()
      .describe(
        'The account ID from which to dissociate the tokens. Defaults to operator account.',
      ),
    transactionMemo: z.string().optional().describe('Optional memo for the transaction.'),
  });

export const dissociateTokenParametersNormalised = (_context: Context = {}) =>
  dissociateTokenParameters(_context).extend({
    tokenIds: z.array(z.instanceof(TokenId)),
    accountId: z.instanceof(AccountId),
  });<|MERGE_RESOLUTION|>--- conflicted
+++ resolved
@@ -143,7 +143,6 @@
     tokenId: z.string().optional().describe('The token ID to query.'),
   });
 
-<<<<<<< HEAD
 // Associate Token
 export const associateTokenParameters = (_context: Context = {}) =>
   z.object({
@@ -162,12 +161,12 @@
   z.object({
     accountId: z.string().describe('Resolved account ID to associate tokens with'),
     tokenIds: z.array(z.string()).min(1).describe('Array of token IDs to associate'),
-=======
+  });
+
 
 export const pendingAirdropQueryParameters = (_context: Context = {}) =>
   z.object({
     accountId: z.string().optional().describe('The account ID to query.'),
->>>>>>> f872515a
   });
 
 export const dissociateTokenParameters = (_context: Context = {}) =>
