import { Context } from '@/shared/configuration';
import { z } from 'zod';
import { AccountId, PublicKey, TokenId, TokenSupplyType, TokenType } from '@hashgraph/sdk';
import { TokenTransferMinimalParams } from '@/shared/hedera-utils/types';

export const createFungibleTokenParameters = (_context: Context = {}) =>
  z.object({
    tokenName: z.string().describe('The name of the token.'),
    tokenSymbol: z.string().describe('The symbol of the token.'),
    initialSupply: z
      .number()
      .int()
      .optional()
      .default(0)
      .describe('The initial supply of the token.'),
    supplyType: z
      .enum(['finite', 'infinite'])
      .optional()
      .default('finite')
      .describe('Supply type of the token.'),
    maxSupply: z.number().int().optional().describe('The maximum supply of the token.'),
    decimals: z.number().int().optional().default(0).describe('The number of decimals.'),
    treasuryAccountId: z.string().optional().describe('The treasury account of the token.'),
    isSupplyKey: z
      .boolean()
      .optional()
      .describe('Determines if the token supply key should be set.'),
  });

export const createFungibleTokenParametersNormalised = (_context: Context = {}) =>
  createFungibleTokenParameters(_context).extend({
    treasuryAccountId: z.string().describe('The treasury account of the token.'),
    autoRenewAccountId: z
      .string()
      .optional()
      .describe(
        'The auto renew account for the token. If not provided, defaults to the operator account.',
      ),
    supplyKey: z
      .custom<PublicKey>()
      .optional()
      .describe('The supply key. If not provided, defaults to the operator’s public key.'),
    supplyType: z.custom<TokenSupplyType>().describe('Supply type of the token.'),
    adminKey: z.custom<PublicKey>().optional().describe('The admin key for the token.'),
    kycKey: z.custom<PublicKey>().optional().describe('The KYC key for the token.'),
    freezeKey: z.custom<PublicKey>().optional().describe('The freeze key for the token.'),
    wipeKey: z.custom<PublicKey>().optional().describe('The wipe key for the token.'),
    pauseKey: z.custom<PublicKey>().optional().describe('The pause key for the token.'),
    metadataKey: z.custom<PublicKey>().optional().describe('The metadata key for the token.'),
    tokenMemo: z.string().optional().describe('The memo for the token.'),
    tokenType: z.custom<TokenType>().optional().describe('The type of the token.'),
  });

export const createNonFungibleTokenParameters = (_context: Context = {}) =>
  z.object({
    tokenName: z.string().describe('The name of the token.'),
    tokenSymbol: z.string().describe('The symbol of the token.'),
    maxSupply: z
      .number()
      .int()
      .optional()
      .default(100)
      .describe('The maximum supply of the token.'),
    treasuryAccountId: z.string().optional().describe('The treasury account of the token.'),
  });

export const createNonFungibleTokenParametersNormalised = (_context: Context = {}) =>
  createNonFungibleTokenParameters(_context).extend({
    autoRenewAccountId: z
      .string()
      .describe(
        'The auto renew account for the token. If not provided, defaults to the operator account.',
      ),
    supplyKey: z
      .custom<PublicKey>()
      .describe('The supply key. If not provided, defaults to the operator’s public key.'),
    supplyType: z
      .custom<TokenSupplyType>()
      .default(TokenSupplyType.Finite)
      .describe('Supply type of the token - must be finite for NFT.'),
    tokenType: z
      .custom<TokenType>()
      .default(TokenType.NonFungibleUnique)
      .describe('Token type of the token - must be non-fungible unique for NFT.'),
    adminKey: z.custom<PublicKey>().optional().describe('The admin key for the token.'),
    kycKey: z.custom<PublicKey>().optional().describe('The KYC key for the token.'),
    freezeKey: z.custom<PublicKey>().optional().describe('The freeze key for the token.'),
    wipeKey: z.custom<PublicKey>().optional().describe('The wipe key for the token.'),
    pauseKey: z.custom<PublicKey>().optional().describe('The pause key for the token.'),
    tokenMemo: z.string().optional().describe('The memo for the token.'),
  });

const AirdropRecipientSchema = z.object({
  accountId: z.string().describe('Recipient account ID (e.g., "0.0.xxxx").'),
  amount: z.union([z.number(), z.string()]).describe('Amount in base unit.'),
});

export const airdropFungibleTokenParameters = (_context: Context = {}) =>
  z.object({
    tokenId: z.string().describe('The id of the token.'),
    sourceAccountId: z.string().optional().describe('The account to airdrop the token from.'),
    recipients: z
      .array(AirdropRecipientSchema)
      .min(1)
      .describe('Array of recipient objects, each with accountId and amount.'),
  });

export const airdropFungibleTokenParametersNormalised = () =>
  z.object({
    tokenTransfers: z
      .custom<TokenTransferMinimalParams[]>()
      .describe('Array of TokenTransfer objects constructed from the original recipients.'),
  });

export const mintFungibleTokenParameters = (_context: Context = {}) =>
  z.object({
    tokenId: z.string().describe('The id of the token.'),
    amount: z.number().describe('The amount of tokens to mint.'),
  });

export const mintFungibleTokenParametersNormalised = (_context: Context = {}) =>
  mintFungibleTokenParameters(_context).extend({});

export const mintNonFungibleTokenParameters = (_context: Context = {}) =>
  z.object({
    tokenId: z.string().describe('The id of the NFT class.'),
    uris: z.array(z.string().max(100)).max(10).describe('An array of URIs hosting NFT metadata.'),
  });

export const mintNonFungibleTokenParametersNormalised = (_context: Context = {}) =>
  mintNonFungibleTokenParameters(_context).extend({});

export const deleteTokenParameters = (_context: Context = {}) =>
  z.object({
    tokenId: z.string().describe('The ID of the token to delete.'),
  });

export const deleteTokenParametersNormalised = (_context: Context = {}) =>
  deleteTokenParameters(_context).extend({});

export const tokenInfoQueryParameters = (_context: Context = {}) =>
  z.object({
    tokenId: z.string().optional().describe('The token ID to query.'),
  });

<<<<<<< HEAD
export const updateTokenParameters = (_context: Context = {}) =>
  z.object({
    tokenId: z.string().describe('The ID of the token to update (e.g., 0.0.12345).'),
    tokenDesc: z
      .string()
      .optional()
      .describe('Optional description of the token update operation.'),
    tokenName: z
      .string()
      .max(100)
      .optional()
      .describe('New name for the token. Up to 100 characters.'),
    tokenSymbol: z
      .string()
      .max(100)
      .optional()
      .describe('New symbol for the token. Up to 100 characters.'),
    treasuryAccountId: z
      .string()
      .optional()
      .describe('New treasury account for the token (Hedera account ID).'),
    adminKey: z
      .union([z.boolean(), z.string()])
      .optional()
      .describe(
        'New admin key. Pass boolean `true` to use the operator/user key, or provide a Hedera-compatible public key string. Required for most property updates.',
      ),
    kycKey: z
      .union([z.boolean(), z.string()])
      .optional()
      .describe(
        'New KYC key. Pass boolean `true` to use the operator/user key, or provide a public key string.',
      ),
    freezeKey: z
      .union([z.boolean(), z.string()])
      .optional()
      .describe(
        'New freeze key. Pass boolean `true` to use the operator/user key, or provide a public key string.',
      ),
    wipeKey: z
      .union([z.boolean(), z.string()])
      .optional()
      .describe(
        'New wipe key. Pass boolean `true` to use the operator/user key, or provide a public key string.',
      ),
    supplyKey: z
      .union([z.boolean(), z.string()])
      .optional()
      .describe(
        'New supply key. Pass boolean `true` to use the operator/user key, or provide a public key string.',
      ),
    feeScheduleKey: z
      .union([z.boolean(), z.string()])
      .optional()
      .describe(
        'New fee schedule key. Pass boolean `true` to use the operator/user key, or provide a public key string.',
      ),
    pauseKey: z
      .union([z.boolean(), z.string()])
      .optional()
      .describe(
        'New pause key. Pass boolean `true` to use the operator/user key, or provide a public key string.',
      ),
    metadataKey: z
      .union([z.boolean(), z.string()])
      .optional()
      .describe(
        'New metadata key. Pass boolean `true` to use the operator/user key, or provide a public key string.',
      ),
    metadata: z
      .string()
      .optional()
      .describe('New metadata for the token, in bytes (as base64 or hex).'),
    tokenMemo: z
      .string()
      .max(100)
      .optional()
      .describe('Short public memo for the token, up to 100 characters.'),
    autoRenewAccountId: z
      .string()
      .optional()
      .describe('Account to automatically pay for token renewal (Hedera account ID).'),
  });

export const updateTokenParametersNormalised = (_context: Context = {}) =>
  z.object({
    tokenId: z.instanceof(TokenId),

    // Strings
    tokenName: z.string().optional(),
    tokenSymbol: z.string().optional(),
    tokenMemo: z.string().optional(),
    metadata: z.instanceof(Uint8Array<ArrayBufferLike>).optional(),

    // IDs
    treasuryAccountId: z.union([z.string(), z.instanceof(AccountId)]).optional(),
    autoRenewAccountId: z.union([z.string(), z.instanceof(AccountId)]).optional(),

    // Keys
    adminKey: z.instanceof(PublicKey).optional(),
    supplyKey: z.instanceof(PublicKey).optional(),
    wipeKey: z.instanceof(PublicKey).optional(),
    freezeKey: z.instanceof(PublicKey).optional(),
    kycKey: z.instanceof(PublicKey).optional(),
    feeScheduleKey: z.instanceof(PublicKey).optional(),
    pauseKey: z.instanceof(PublicKey).optional(),
    metadataKey: z.instanceof(PublicKey).optional(),
=======
// Associate Token
export const associateTokenParameters = (_context: Context = {}) =>
  z.object({
    // If not passed, will be injected from context in normalisation
    accountId: z
      .string()
      .optional()
      .describe(
        'Account ID to associate tokens with (e.g., 0.0.xxxxx). If not provided, operator account ID will be used',
      ),
    // One or more token IDs to associate
    tokenIds: z.array(z.string()).min(1).describe('Array of token IDs to associate'),
  });

export const associateTokenParametersNormalised = (_context: Context = {}) =>
  z.object({
    accountId: z.string().describe('Resolved account ID to associate tokens with'),
    tokenIds: z.array(z.string()).min(1).describe('Array of token IDs to associate'),
  });


export const pendingAirdropQueryParameters = (_context: Context = {}) =>
  z.object({
    accountId: z.string().optional().describe('The account ID to query.'),
>>>>>>> 613a779a
  });

export const dissociateTokenParameters = (_context: Context = {}) =>
  z.object({
    tokenIds: z
      .array(z.string())
      .min(1)
      .describe('The list of Hedera token IDs (strings) to dissociate. Must provide at least one.'),
    accountId: z
      .string()
      .optional()
      .describe(
        'The account ID from which to dissociate the tokens. Defaults to operator account.',
      ),
    transactionMemo: z.string().optional().describe('Optional memo for the transaction.'),
  });

export const dissociateTokenParametersNormalised = (_context: Context = {}) =>
  dissociateTokenParameters(_context).extend({
    tokenIds: z.array(z.instanceof(TokenId)),
    accountId: z.instanceof(AccountId),
  });<|MERGE_RESOLUTION|>--- conflicted
+++ resolved
@@ -143,7 +143,6 @@
     tokenId: z.string().optional().describe('The token ID to query.'),
   });
 
-<<<<<<< HEAD
 export const updateTokenParameters = (_context: Context = {}) =>
   z.object({
     tokenId: z.string().describe('The ID of the token to update (e.g., 0.0.12345).'),
@@ -251,8 +250,9 @@
     feeScheduleKey: z.instanceof(PublicKey).optional(),
     pauseKey: z.instanceof(PublicKey).optional(),
     metadataKey: z.instanceof(PublicKey).optional(),
-=======
-// Associate Token
+  });
+
+    // Associate Token
 export const associateTokenParameters = (_context: Context = {}) =>
   z.object({
     // If not passed, will be injected from context in normalisation
@@ -276,7 +276,6 @@
 export const pendingAirdropQueryParameters = (_context: Context = {}) =>
   z.object({
     accountId: z.string().optional().describe('The account ID to query.'),
->>>>>>> 613a779a
   });
 
 export const dissociateTokenParameters = (_context: Context = {}) =>
