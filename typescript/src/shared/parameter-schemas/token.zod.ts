--- conflicted
+++ resolved
@@ -143,7 +143,6 @@
     tokenId: z.string().optional().describe('The token ID to query.'),
   });
 
-<<<<<<< HEAD
 export const updateTokenParameters = (_context: Context = {}) =>
   z.object({
     tokenId: z.string().describe('The ID of the token to update (e.g., 0.0.12345).'),
@@ -251,7 +250,8 @@
     feeScheduleKey: z.instanceof(PublicKey).optional(),
     pauseKey: z.instanceof(PublicKey).optional(),
     metadataKey: z.instanceof(PublicKey).optional(),
-=======
+  });
+
 export const dissociateTokenParameters = (_context: Context = {}) =>
   z.object({
     tokenIds: z
@@ -271,5 +271,4 @@
   dissociateTokenParameters(_context).extend({
     tokenIds: z.array(z.instanceof(TokenId)),
     accountId: z.instanceof(AccountId),
->>>>>>> fb02e6e0
   });