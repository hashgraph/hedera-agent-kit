import { Context } from '@/shared/configuration';
import { z } from 'zod';
import { PublicKey, TokenSupplyType, TokenType } from '@hashgraph/sdk';
import { TokenTransferMinimalParams } from '@/shared/hedera-utils/types';

export const createFungibleTokenParameters = (_context: Context = {}) =>
  z.object({
    tokenName: z.string().describe('The name of the token.'),
    tokenSymbol: z.string().describe('The symbol of the token.'),
    initialSupply: z.number().int().default(0).describe('The initial supply of the token.'),
    supplyType: z.enum(['finite', 'infinite']).optional().describe('Supply type of the token.'),
    maxSupply: z.number().int().optional().describe('The maximum supply of the token.'),
    decimals: z.number().int().optional().default(0).describe('The number of decimals.'),
    treasuryAccountId: z.string().optional().describe('The treasury account of the token.'),
    isSupplyKey: z
      .boolean()
      .optional()
      .describe('Determines if the token supply key should be set.'),
  });

export const createFungibleTokenParametersNormalised = (_context: Context = {}) =>
  createFungibleTokenParameters(_context).extend({
    autoRenewAccountId: z
      .string()
      .describe(
        'The auto renew account for the token. If not provided, defaults to the operator account.',
      ),
    supplyKey: z
      .custom<PublicKey>()
      .optional()
      .describe('The supply key. If not provided, defaults to the operator’s public key.'),
    supplyType: z.custom<TokenSupplyType>().describe('Supply type of the token.'),
  });

export const createNonFungibleTokenParameters = (_context: Context = {}) =>
  z.object({
    tokenName: z.string().describe('The name of the token.'),
    tokenSymbol: z.string().describe('The symbol of the token.'),
    maxSupply: z
      .number()
      .int()
      .optional()
      .default(100)
      .describe('The maximum supply of the token.'),
    treasuryAccountId: z.string().optional().describe('The treasury account of the token.'),
  });

export const createNonFungibleTokenParametersNormalised = (_context: Context = {}) =>
  createNonFungibleTokenParameters(_context).extend({
    autoRenewAccountId: z
      .string()
      .describe(
        'The auto renew account for the token. If not provided, defaults to the operator account.',
      ),
    supplyKey: z
      .custom<PublicKey>()
      .describe('The supply key. If not provided, defaults to the operator’s public key.'),
    supplyType: z
      .custom<TokenSupplyType>()
      .default(TokenSupplyType.Finite)
      .describe('Supply type of the token - must be finite for NFT.'),
    tokenType: z
      .custom<TokenType>()
      .default(TokenType.NonFungibleUnique)
      .describe('Token type of the token - must be non-fungible unique for NFT.'),
  });

const AirdropRecipientSchema = z.object({
  accountId: z.string().describe('Recipient account ID (e.g., "0.0.xxxx").'),
  amount: z.union([z.number(), z.string()]).describe('Amount in base unit.'),
});

export const airdropFungibleTokenParameters = (_context: Context = {}) =>
  z.object({
    tokenId: z.string().describe('The id of the token.'),
    amount: z.number().describe('The amount of tokens to airdrop.'),
    sourceAccountId: z.string().optional().describe('The account to airdrop the token from.'),
    recipients: z
      .array(AirdropRecipientSchema)
      .min(1)
      .describe('Array of recipient objects, each with accountId and amount.'),
  });

export const airdropFungibleTokenParametersNormalised = () =>
  z.object({
    tokenTransfers: z
      .custom<TokenTransferMinimalParams[]>()
      .describe('Array of TokenTransfer objects constructed from the original recipients.'),
  });

<<<<<<< HEAD
export const mintFungibleTokenParameters = (_context: Context = {}) =>
  z.object({
    tokenId: z.string().describe('The id of the token.'),
    amount: z.number().describe('The amount of tokens to mint.'),
  });

export const mintFungibleTokenParametersNormalised = () =>
  z.object({
  });
=======
export const mintNonFungibleTokenParameters = (_context: Context = {}) =>
  z.object({
    tokenId: z.string().describe('The id of the NFT class.'),
    uris: z.array(z.string().max(100)).max(10).describe('An array of URIs hosting NFT metadata.'),
  });

export const mintNonFungibleTokenParametersNormalised = () => z.object({});
>>>>>>> e3f40e28
<|MERGE_RESOLUTION|>--- conflicted
+++ resolved
@@ -88,7 +88,6 @@
       .describe('Array of TokenTransfer objects constructed from the original recipients.'),
   });
 
-<<<<<<< HEAD
 export const mintFungibleTokenParameters = (_context: Context = {}) =>
   z.object({
     tokenId: z.string().describe('The id of the token.'),
@@ -98,7 +97,7 @@
 export const mintFungibleTokenParametersNormalised = () =>
   z.object({
   });
-=======
+
 export const mintNonFungibleTokenParameters = (_context: Context = {}) =>
   z.object({
     tokenId: z.string().describe('The id of the NFT class.'),
@@ -106,4 +105,3 @@
   });
 
 export const mintNonFungibleTokenParametersNormalised = () => z.object({});
->>>>>>> e3f40e28
