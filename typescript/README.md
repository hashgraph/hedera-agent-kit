--- conflicted
+++ resolved
@@ -110,7 +110,6 @@
 GROQ_API_KEY="gsk_..."            # For Groq free tier (https://console.groq.com/keys)
 # Ollama doesn't need an API key (runs locally)
 ```
-
 
 
 ### 3 – Simple "Hello Hedera Agent Kit" Example
@@ -238,211 +237,6 @@
    console.log(response);
 ```
 > To get other Hedera Agent Kit tools working, take a look at the example agent implementations at [https://github.com/hedera-dev/hedera-agent-kit/tree/main/typescript/examples/langchain](https://github.com/hedera-dev/hedera-agent-kit/tree/main/typescript/examples/langchain)
-<<<<<<< HEAD
-=======
----
-
-## 📦 Clone & Test the SDK Examples
-### 1 – Install
-```bash
-git clone https://github.com/hedera-dev/hedera-agent-kit.git 
-```
-
-**Requirements** 
-- Node.js v20 or higher
-
-**Repo Dependencies**
-* Hedera [Hashgraph SDK](https://github.com/hiero-ledger/hiero-sdk-js) and API
-* [Langchain Tools](https://js.langchain.com/docs/concepts/tools/) 
-* zod 
-* dotenv
-
-### 2 – Configure: Add Environment Variables
-
-#### For Agent Examples
-Copy `typescript/examples/langchain/.env.example` to `typescript/examples/langchain/.env`:
-
-```bash
-cd typescript/examples/langchain
-cp .env.example .env
-```
-
-Add in your [Hedera API](https://portal.hedera.com/dashboard) and [OPENAPI](https://platform.openai.com/api-keys) Keys
-
-```env
-ACCOUNT_ID= 0.0.xxxxx
-PRIVATE_KEY= 302e...
-OPENAI_API_KEY= sk-proj-...
-```
-
-### 3 – Option A: Run the Example Plugin Tool Calling Agent 
-With the tool-calling-agent (found at `typescript/examples/langchain/tool-calling-agent.ts`), you can experiment with and call the [available plugins and tools](docs/PLUGINS.md) in the Hedera Agent Kit for the operator account (the account you are using in the .env file). This example tool-calling-agent uses GPT 4-o-mini that is a simple template you can use with other LLMs. This agent is intended for use with simple tasks, such as an invididual tool call.
-
-
-1. First, go into the directory where the example is and run `npm install`
-
-```bash
-cd typescript/examples/langchain
-npm install
-```
-2. Then, run the example
-
-```bash
-npm run langchain:plugin-tool-calling-agent
-```
-
-3. interact with the agent. First, tell the agent who you are (your name) and try out some of the interactions by asking questions: 
-  *  _What can you help me do with Hedera?_ 
-  * _What's my current HBAR balance?_ 
-  * _Create a new topic called 'Daily Updates_ 
-  * _Submit the message 'Hello World' to topic 0.0.12345_ 
-  * _Create a fungible token called 'MyToken' with symbol 'MTK'_ 
-  * _Check my balance and then create a topic for announcements_ 
-  * _Create a token with 1000 initial supply and then submit a message about it to topic 0.0.67890_ 
-  
-
-### 4 – Option B: Run the Structured Chat Agent 
-The structured chat agent enables you to interact with the Hedera blockchain in the same way as the tool calling agent, using GPT-4.1 as the LLM. You can use tools in autonomous mode using pre-built [prompts from the LangChain Hub](https://github.com/hwchase17/langchain-hub/blob/master/prompts/README.md).
-
-
-1. First, go into the directory where the example is and run `npm install`
-
-```bash
-cd typescript/examples/langchain
-npm install
-```
-2. Then, run the example
-
-```bash
-npm run langchain:structured-chat-agent
-```
-
-### 5 - Option C: Try the Human in the Loop Chat Agent
-The Human in the Loop Chat Agent enables you to interact with the Hedera blockchain in the same way as the tool calling agent, using GPT-4.1 as the LLM, except uses the RETURN_BYTES execution mode, instead of AgentMode.AUTONOMOUS. 
-
-This agent will create the transaction requested in natural language, and return the bytes the user to execute the transaction in another tool.
-
-1. First, go into the directory where the example is and run `npm install`
-
-```bash
-cd typescript/examples/langchain
-npm install
-```
-2. Then, run the 'human in the loop' or 'return bytes' example:
-
-```bash
-npm run langchain:return-bytes-tool-calling-agent
-```
-The agent will start a CLI chatbot that you can interact with. You can make requests in natural language, and this demo will demonstrate an app with a workflow that requires a human in the loop to approve actions and execute transactions.
-
-You can modify the `typescript/examples/langchain/return-bytes-tool-calling-agent.ts` file to add define the available tools you would like to use with this agent:
-
-```javascript
-const {
-    CREATE_FUNGIBLE_TOKEN_TOOL,
-    CREATE_TOPIC_TOOL,
-    SUBMIT_TOPIC_MESSAGE_TOOL,
-    GET_HBAR_BALANCE_QUERY_TOOL,
-    TRANSFER_HBAR_TOOL,
-    // CREATE_NON_FUNGIBLE_TOKEN_TOOL,
-    // AIRDROP_FUNGIBLE_TOKEN_TOOL,
-    // GET_ACCOUNT_QUERY_TOOL,
-    // GET_ACCOUNT_TOKEN_BALANCES_QUERY_TOOL,
-    // GET_TOPIC_MESSAGES_QUERY_TOOL,
-  } = hederaTools;
-``` 
-
-And then add the tools to the toolkit:
-```javascript
-const hederaAgentToolkit = new HederaLangchainToolkit({
-    client: agentClient,
-    configuration: {
-      tools: [
-        CREATE_TOPIC_TOOL,
-        SUBMIT_TOPIC_MESSAGE_TOOL,
-        CREATE_FUNGIBLE_TOKEN_TOOL,
-        GET_HBAR_BALANCE_QUERY_TOOL,
-        TRANSFER_HBAR_TOOL, 
-      ], // use an empty array if you wantto load all tools
-      context: {
-        mode: AgentMode.RETURN_BYTES,
-        accountId: operatorAccountId,
-      },
-    },
-  });
-``` 
-
-<!-- 3. Use the bytes to execute the transaction in another tool.
-
-This feature is useful if you would like to create an application, say a chatbot, which can support a back and fourth where the user makes a request, and is prompted to approve the request before the transaction is carried out, and perhaps uses a tool like the [Hashpack Wallet](https://docs.hashpack.app/) to execute.
-
-In this example, we can just take the returned bytes and execute the transaction in the Hashpack Wallet -->
-
-
-### 6 - Option D: Try Out the MCP Server
-1. First, navigate into the folder for the agent kit mcp server.
-
-```bash
-cd modelcontextprotocol
-```
-
-2. Export two environment variables, one for your Hedera testnet account, and one for your DER-encoded private key. You can also create an `.env` file in the `modelcontextprotocol` directory to store these variables.
-
-```bash
-export HEDERA_OPERATOR_ID="0.0.xxxxx"
-export HEDERA_OPERATOR_KEY="0x2g3..."
-```
-
- 2. Build and Run the MCP Server. From the `modelcontextprotocol` directory, install dependencies and build:
-
-```bash
-npm install
-npm run build
-```
-3. Run and test the MCP server.
-The server accepts these command-line options:
-  - `--ledger-id=testnet|mainnet` (defaults to testnet)s
-  - `--agent-mode`, and `--account-id` for additional configuration
-
-4. Run the server to verify it works:
-
-```bash
-node dist/index.js
-```
-
-
-**Optional: Test out Claude Desktop or an IDE to operate the Hedera MCP server.**
-
-5. Create/edit Claude Desktop or your IDE MCP config file:
-```json
-{
-"mcpServers": {
-  "hedera-mcp-server": {
-        "command": "node",
-        "args": [
-          "<Path>/hedera-agent-kit/modelcontextprotocol/dist/index.js"
-        ],
-        "env": {
-          "HEDERA_OPERATOR_ID": "0.0.xxxx",
-          "HEDERA_OPERATOR_KEY": "302e...."
-        }
-      }
-  }
-}
-```
-
-
-### 7 - Option E: Try out the Hedera Agent Kit with ElizaOS
-
-ElizaOS is a powerful framework for building autonomous AI agents. The Hedera plugin for ElizaOS enables seamless integration with Hedera's blockchain services, allowing you to create sophisticated AI agents that can interact with the Hedera network.
-
-> ⚠️ **Development Status**: The ElizaOS plugin is currently in active development. Features and APIs may change as the plugin evolves.
-
-1. Clone the [Hedera ElizaOS Plugin Repository](https://github.com/hedera-dev/eliza-plugin-hedera/tree/feat/rework-v3)
-2. Install ElizaOS CLI
-3. Follow the [Hedera ElizaOS Plugin Docs](https://github.com/hedera-dev/eliza-plugin-hedera/tree/feat/rework-v3)
-
->>>>>>> 6c584a8c
 
 ---
 
@@ -476,25 +270,7 @@
 * Get Account Token Balances Query
 * Get Topic Messages Query
 
-<<<<<<< HEAD
-To request more functionality in the toolkit for other Hedera services, please [open an issue](https://github.com/hedera-dev/hedera-agent-kit/issues/new?template=toolkit_feature_request.yml&labels=feature-request).
-=======
-See the implementation details in [docs/PLUGINS.md](docs/PLUGINS.md)
->>>>>>> 6c584a8c
-
-See a more thorough description and how to implement the plugins in [docs/HEDERAPLUGINS.md](docs/HEDERAPLUGINS.md)
-
----
-
-### Third Party Plugins
-
-- [Memejob Plugin](https://www.npmjs.com/package/@buidlerlabs/hak-memejob-plugin) provides a streamlined interface to the [**memejob**](https://memejob.fun/) protocol, exposing the core actions (`create`, `buy`, `sell`) for interacting with meme tokens on Hedera:
-
-<<<<<<< HEAD
-  Github repository: https://github.com/buidler-labs/hak-memejob-plugin
-=======
-See the implementation details in [docs/PLUGINS.md](docs/PLUGINS.md)
->>>>>>> 6c584a8c
+See the implementation details in [docs/TOOLS.md](docs/TOOLS.md)
 
 ---
 
