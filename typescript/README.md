--- conflicted
+++ resolved
@@ -136,7 +136,13 @@
 const dotenv = require('dotenv');
 dotenv.config();
 
-<<<<<<< HEAD
+import { ChatOpenAI } from '@langchain/openai';
+import { ChatPromptTemplate } from '@langchain/core/prompts';
+import { AgentExecutor, createToolCallingAgent } from 'langchain/agents';
+import { Client, PrivateKey } from '@hashgraph/sdk';
+import { 
+  HederaLangchainToolkit,AgentMode, coreQueriesPlugin,coreAccountPlugin, coreConsensusPlugin, coreTokenPlugin 
+} from 'hedera-agent-kit';
 const { ChatPromptTemplate } = require('@langchain/core/prompts');
 const { AgentExecutor, createToolCallingAgent } = require('langchain/agents');
 const { Client, PrivateKey } = require('@hashgraph/sdk');
@@ -176,15 +182,6 @@
     process.exit(1);
   }
 }
-=======
-import { ChatOpenAI } from '@langchain/openai';
-import { ChatPromptTemplate } from '@langchain/core/prompts';
-import { AgentExecutor, createToolCallingAgent } from 'langchain/agents';
-import { Client, PrivateKey } from '@hashgraph/sdk';
-import { 
-  HederaLangchainToolkit,AgentMode, coreQueriesPlugin,coreAccountPlugin, coreConsensusPlugin, coreTokenPlugin 
-} from 'hedera-agent-kit';
->>>>>>> b72cf615
 
 async function main() {
   // Initialize AI model
@@ -199,9 +196,6 @@
   const hederaAgentToolkit = new HederaLangchainToolkit({
     client,
     configuration: {
-<<<<<<< HEAD
-      plugins: [coreQueriesPlugin] // all our core plugins here https://github.com/hedera-dev/hedera-agent-kit/tree/main/typescript/src/plugins
-=======
       tools: [], // use an empty array to load all tools from plugins
       context: {
         mode: AgentMode.AUTONOMOUS,
@@ -212,7 +206,6 @@
         coreConsensusPlugin,  // For HCS topics and messages
         coreTokenPlugin,        // For token operations
       ],
->>>>>>> b72cf615
     },
   });
   
