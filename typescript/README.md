# Hedera Agent Kit

![npm version](https://badgen.net/npm/v/hedera-agent-kit)
![license](https://badgen.net/github/license/hedera-dev/hedera-agent-kit)
![build](https://badgen.net/github/checks/hedera-dev/hedera-agent-kit)

> Build Hedera-powered AI agents **in under a minute**.



## 📋 Contents

- [Key Features](#key-features)
- [About the Agent Kit Tools](#about-the-agent-kit-tools)
- [🚀 60-Second Quick-Start](#-60-second-quick-start)
- [📦 Clone & Test the SDK Examples](#-clone--test-the-sdk-examples)
- [Agent Execution Modes](#agent-execution-modes)
- [Hedera Transaction Tools](#hedera-transaction-tools)
- [Hedera Mirror Node Query Tools](#hedera-mirror-node-query-tools)
- [Creating Tools](#creating-tools)
- [License](#license)
- [Credits](#credits)   

---
## Key Features
This version of the Hedera Agent Kit, known as v3, is a complete rewrite of the original version. It is designed to be more flexible and easier to use, with a focus on developer experience. It enables direct API execution through a simple HederaAgentAPI class, with an individual LangChain tools call for each example.

---

## About the Agent Kit Tools
The list of currently available tools can be found in the [Tools section](#hedera-transaction-tools) of this page

👉 See [docs/TOOLS.md](docs/TOOLS.md) for the full catalogue & usage examples.

Want to add more functionality from Hedera Services? [Open an issue](https://github.com/hedera-dev/hedera-agent-kit/issues/new?template=toolkit_feature_request.yml&labels=feature-request)!


---

## 🚀 60-Second Quick-Start
See more info at [https://www.npmjs.com/package/hedera-agent-kit](https://www.npmjs.com/package/hedera-agent-kit)

### 1 – Project Setup
Create a directory for your project and install dependencies:
```bash
mkdir hello-hedera-agent-kit
cd hello-hedera-agent-kit
```

Init and install with npm
```bash
npm init -y
```

```bash
npm install hedera-agent-kit @langchain/openai @langchain/core langchain @hashgraph/sdk dotenv
```


### 2 – Configure: Add Environment Variables 
Create an `.env` file in the root directory of your project:
```bash
touch .env
```

If you already have a **testnet** account, you can use it. Otherwise, you can create a new one at [https://portal.hedera.com/dashboard](https://portal.hedera.com/dashboard) 

Add the following to the .env file:
```env
ACCOUNT_ID="0.0.xxxxx" # your operator account ID from https://portal.hedera.com/dashboard
PRIVATE_KEY="0x..." # ECDSA encoded private key
OPENAI_API_KEY="sk-proj-..." # Create an OpenAPI Key at https://platform.openai.com/api-keys
```



### 3 – Simple "Hello Hedera Agent Kit" Example
Create a a new file called `index.js` in the `hello-hedera-agent-kit` folder.

```bash
touch index.js
```

Once you have created a new file `index.js` and added the environment variables, you can run the following code:

```javascript
// index.js
import dotenv from 'dotenv';
dotenv.config();

import { ChatOpenAI } from '@langchain/openai';
import { ChatPromptTemplate } from '@langchain/core/prompts';
import { AgentExecutor, createToolCallingAgent } from 'langchain/agents';
import { Client, PrivateKey } from '@hashgraph/sdk';
import { HederaLangchainToolkit, coreQueriesPlugin } from 'hedera-agent-kit';


async function main() {
  // Initialise OpenAI LLM
  const llm = new ChatOpenAI({
    model: 'gpt-4o-mini',
  });

  // Hedera client setup (Testnet by default)
  const client = Client.forTestnet().setOperator(
    process.env.ACCOUNT_ID,
    PrivateKey.fromStringDer(process.env.PRIVATE_KEY),
  ); // get these from https://portal.hedera.com

  const hederaAgentToolkit = new HederaLangchainToolkit({
    client,
    configuration: {
      plugins: [coreQueriesPlugin] // all our core plugins here https://github.com/hedera-dev/hedera-agent-kit/tree/main/typescript/src/plugins
    },
  });
  
  // Load the structured chat prompt template
  const prompt = ChatPromptTemplate.fromMessages([
    ['system', 'You are a helpful assistant'],
    ['placeholder', '{chat_history}'],
    ['human', '{input}'],
    ['placeholder', '{agent_scratchpad}'],
  ]);

  // Fetch tools from toolkit
  const tools = hederaAgentToolkit.getTools();

  // Create the underlying agent
  const agent = createToolCallingAgent({
    llm,
    tools,
    prompt,
  });
  
  // Wrap everything in an executor that will maintain memory
  const agentExecutor = new AgentExecutor({
    agent,
    tools,
  });
  
  const response = await agentExecutor.invoke({ input: "what's my balance?" });
  console.log(response);
}

main().catch(console.error);
```

### 4 – Run Your "Hello Hedera Agent Kit" Example
From the root directory, run your example agent, and prompt it to give your hbar balance:

```bash
node index.js
```

If you would like, try adding in other prompts to the agent to see what it can do. 

```javascript
... 
//original
  const response = await agentExecutor.invoke({ input: "what's my balance?" });
// or
  const response = await agentExecutor.invoke({ input: "create a new token called 'TestToken' with symbol 'TEST'" });
// or
  const response = await agentExecutor.invoke({ input: "transfer 5 HBAR to account 0.0.1234" });
// or
  const response = await agentExecutor.invoke({ input: "create a new topic for project updates" });
...
   console.log(response);
```
> To get other Hedera Agent Kit tools working, take a look at the example agent implementations at [https://github.com/hedera-dev/hedera-agent-kit/tree/main/typescript/examples/langchain](https://github.com/hedera-dev/hedera-agent-kit/tree/main/typescript/examples/langchain)
---

## 📦 Clone & Test the SDK Examples
### 1 – Install
```bash
git clone https://github.com/hedera-dev/hedera-agent-kit.git 
```

**Requirements** 
- Node.js v20 or higher

**Repo Dependencies**
* Hedera [Hashgraph SDK](https://github.com/hiero-ledger/hiero-sdk-js) and API
* [Langchain Tools](https://js.langchain.com/docs/concepts/tools/) 
* zod 
* dotenv

### 2 – Configure: Add Environment Variables

#### For Agent Examples
Copy `typescript/examples/langchain/.env.example` to `typescript/examples/langchain/.env`:

```bash
cd typescript/examples/langchain
cp .env.example .env
```

Add in your [Hedera API](https://portal.hedera.com/dashboard) and [OPENAPI](https://platform.openai.com/api-keys) Keys

```env
ACCOUNT_ID= 0.0.xxxxx
PRIVATE_KEY= 302e...
OPENAI_API_KEY= sk-proj-...
```

### 3 – Option A: Run the Example Tool Calling Agent 
With the tool-calling-agent (found at `typescript/examples/langchain/tool-calling-agent.ts`), you can experiment with and call the [available tools](docs/TOOLS.md) in the Hedera Agent Kit for the operator account (the account you are using in the .env file). This example tool-calling-agent uses GPT 4-o-mini that is a simple template you can use with other LLMs. This agent is intended for use with simple tasks, such as an invididual tool call.


1. First, go into the directory where the example is and run `npm install`

```bash
cd typescript/examples/langchain
npm install
```
2. Then, run the example

```bash
npm run langchain:tool-calling-agent
```

3. interact with the agent. First, tell the agent who you are (your name) and try out some of the interactions by asking questions: 
  *  _What can you help me do with Hedera?_ 
  * _What's my current HBAR balance?_ 
  * _Create a new topic called 'Daily Updates_ 
  * _Submit the message 'Hello World' to topic 0.0.12345_ 
  * _Create a fungible token called 'MyToken' with symbol 'MTK'_ 
  * _Check my balance and then create a topic for announcements_ 
  * _Create a token with 1000 initial supply and then submit a message about it to topic 0.0.67890_ 
  

### 4 – Option B: Run the Structured Chat Agent 
The structured chat agent enables you to interact with the Hedera blockchain in the same way as the tool calling agent, using GPT-4.1 as the LLM. You can use tools in autonomous mode using pre-built [prompts from the LangChain Hub](https://github.com/hwchase17/langchain-hub/blob/master/prompts/README.md).


1. First, go into the directory where the example is and run `npm install`

```bash
cd typescript/examples/langchain
npm install
```
2. Then, run the example

```bash
npm run langchain:structured-chat-agent
```

### 5 - Option C: Try the Human in the Loop Chat Agent
The Human in the Loop Chat Agent enables you to interact with the Hedera blockchain in the same way as the tool calling agent, using GPT-4.1 as the LLM, except uses the RETURN_BYTES execution mode, instead of AgentMode.AUTONOMOUS. 

This agent will create the transaction requested in natural language, and return the bytes the user to execute the transaction in another tool.

1. First, go into the directory where the example is and run `npm install`

```bash
cd typescript/examples/langchain
npm install
```
2. Then, run the 'human in the loop' or 'return bytes' example:

```bash
npm run langchain:return-bytes-tool-calling-agent
```
The agent will start a CLI chatbot that you can interact with. You can make requests in natural language, and this demo will demonstrate an app with a workflow that requires a human in the loop to approve actions and execute transactions.

You can modify the `typescript/examples/langchain/return-bytes-tool-calling-agent.ts` file to add define the available tools you would like to use with this agent:

```javascript
const {
    CREATE_FUNGIBLE_TOKEN_TOOL,
    CREATE_TOPIC_TOOL,
    SUBMIT_TOPIC_MESSAGE_TOOL,
    GET_HBAR_BALANCE_QUERY_TOOL,
    TRANSFER_HBAR_TOOL,
    // CREATE_NON_FUNGIBLE_TOKEN_TOOL,
    // AIRDROP_FUNGIBLE_TOKEN_TOOL,
    // GET_ACCOUNT_QUERY_TOOL,
    // GET_ACCOUNT_TOKEN_BALANCES_QUERY_TOOL,
    // GET_TOPIC_MESSAGES_QUERY_TOOL,
  } = hederaTools;
``` 

And then add the tools to the toolkit:
```javascript
const hederaAgentToolkit = new HederaLangchainToolkit({
    client: agentClient,
    configuration: {
      tools: [
        CREATE_TOPIC_TOOL,
        SUBMIT_TOPIC_MESSAGE_TOOL,
        CREATE_FUNGIBLE_TOKEN_TOOL,
        GET_HBAR_BALANCE_QUERY_TOOL,
        TRANSFER_HBAR_TOOL, 
      ], // use an empty array if you wantto load all tools
      context: {
        mode: AgentMode.RETURN_BYTES,
        accountId: operatorAccountId,
      },
    },
  });
``` 

<!-- 3. Use the bytes to execute the transaction in another tool.

This feature is useful if you would like to create an application, say a chatbot, which can support a back and fourth where the user makes a request, and is prompted to approve the request before the transaction is carried out, and perhaps uses a tool like the [Hashpack Wallet](https://docs.hashpack.app/) to execute.

In this example, we can just take the returned bytes and execute the transaction in the Hashpack Wallet -->


### 6 - Option D: Try Out the MCP Server
1. First, navigate into the folder for the agent kit mcp server.

```bash
cd modelcontextprotocol
```

2. Export two environment variables, one for your Hedera testnet account, and one for your DER-encoded private key. You can also create an `.env` file in the `modelcontextprotocol` directory to store these variables.

```bash
export HEDERA_OPERATOR_ID="0.0.xxxxx"
export HEDERA_OPERATOR_KEY="0x2g3..."
```

 2. Build and Run the MCP Server. From the `modelcontextprotocol` directory, install dependencies and build:

```bash
npm install
npm run build
```
3. Run and test the MCP server.
The server accepts these command-line options:
  - `--ledger-id=testnet|mainnet` (defaults to testnet)s
  - `--agent-mode`, and `--account-id` for additional configuration

4. Run the server to verify it works:

```bash
node dist/index.js
```


**Optional: Test out Claude Desktop or an IDE to operate the Hedera MCP server.**

5. Create/edit Claude Desktop or your IDE MCP config file:
```json
{
"mcpServers": {
  "hedera-mcp-server": {
        "command": "node",
        "args": [
          "<Path>/hedera-agent-kit/modelcontextprotocol/dist/index.js"
        ],
        "env": {
          "HEDERA_OPERATOR_ID": "0.0.xxxx",
          "HEDERA_OPERATOR_KEY": "302e...."
        }
      }
  }
}
```

---
## About the Agent Kit

### Agent Execution Modes
This tool has two execution modes with AI agents;  autonomous excution and return bytes. If you set:
 * `mode: AgentMode.RETURN_BYTE` the transaction will be executed, and the bytes to execute the Hedera transaction will be returned. 
 * `mode: AgentMode.AUTONOMOUS` the transaction will be executed autonomously, using the accountID set (the operator account can be set in the client with `.setOperator(process.env.ACCOUNT_ID!`)

### Hedera Transaction Tools
The Hedera Agent Kit provides a set of tools to execute transactions on the Hedera network, which we will be expanding in the future. 

To request more functionality in the toolkit for:
* [Token Service](https://docs.hedera.com/hedera/sdks-and-apis/sdks/token-service)
* [Consensus Service](https://docs.hedera.com/hedera/sdks-and-apis/sdks/consensus-service)
* [Smart Contract Servce](https://docs.hedera.com/hedera/tutorials/smart-contracts)

Please [open an issue](https://github.com/hedera-dev/hedera-agent-kit/issues/new?template=toolkit_feature_request.yml&labels=feature-request).

**Available Tools**
<<<<<<< HEAD

- Transfer HBAR
- Create a Topic
- Submit a message to a Topic
- Create a Fungible Token
- Create an ERC20 Token
- Create a Non-Fungible Token
- Airdrop Fungible Tokens
- Transfer Fungible Tokens
=======
* Transfer HBAR
* Create a Topic
* Submit a message to a Topic
* Create a Fungible Token
* Create a Non-Fungible Token
* Airdrop Fungible Tokens
* Transfer Fungible Tokens
>>>>>>> a0ccfefa

See the implementation details in [docs/TOOLS.md](docs/TOOLS.md)

### Hedera Mirror Node Query Tools
The Hedera network is made up of two types of nodes: consensus nodes and mirror nodes. Mirror nodes are free to query, and maintain a copy of the state of the network for users to query. 

This toolkit provides a set of tools to query the state of the network, including accounts, tokens, and transactions. To request more functionality, please [open an issue](https://github.com/hedera-dev/hedera-agent-kit/issues/new?template=toolkit_feature_request.md&title=[FEATURE]%20-%20).

The Hedera Agent Kit provides a set of tools to execute query these nodes:

* Get Account Query
* Get HBAR Balance Query
* Get Account Token Balances Query
* Get Topic Messages Query

See the implementation details in [docs/TOOLS.md](docs/TOOLS.md)

---

## Creating Tools
See [CONTRIBUTING.md](./CONTRIBUTING.md) for details on how to contribute to the Hedera Agent Kit.

## License
Apache 2.0

## Credits
Special thanks to the developers of the [Stripe Agent Toolkit](https://github.com/stripe/agent-toolkit) who provided the inspiration for the architecture and patterns used in this project.<|MERGE_RESOLUTION|>--- conflicted
+++ resolved
@@ -378,7 +378,6 @@
 Please [open an issue](https://github.com/hedera-dev/hedera-agent-kit/issues/new?template=toolkit_feature_request.yml&labels=feature-request).
 
 **Available Tools**
-<<<<<<< HEAD
 
 - Transfer HBAR
 - Create a Topic
@@ -388,15 +387,6 @@
 - Create a Non-Fungible Token
 - Airdrop Fungible Tokens
 - Transfer Fungible Tokens
-=======
-* Transfer HBAR
-* Create a Topic
-* Submit a message to a Topic
-* Create a Fungible Token
-* Create a Non-Fungible Token
-* Airdrop Fungible Tokens
-* Transfer Fungible Tokens
->>>>>>> a0ccfefa
 
 See the implementation details in [docs/TOOLS.md](docs/TOOLS.md)
 
