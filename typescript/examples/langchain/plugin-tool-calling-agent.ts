--- conflicted
+++ resolved
@@ -39,15 +39,12 @@
 
   const {
     GET_HBAR_BALANCE_QUERY_TOOL,
-<<<<<<< HEAD
+    GET_TOKEN_INFO_QUERY_TOOL,
     GET_TRANSACTION_DETAILS_QUERY_TOOL
-=======
-    GET_TOKEN_INFO_QUERY_TOOL,
->>>>>>> 9e951dcd
   } = coreQueriesPluginToolNames;
 
-  const { 
-    DELETE_ACCOUNT_TOOL, 
+  const {
+    DELETE_ACCOUNT_TOOL,
     TRANSFER_HBAR_TOOL,
     UPDATE_ACCOUNT_TOOL,
     CREATE_ACCOUNT_TOOL,
@@ -63,15 +60,12 @@
         SUBMIT_TOPIC_MESSAGE_TOOL,
         CREATE_FUNGIBLE_TOKEN_TOOL,
         GET_HBAR_BALANCE_QUERY_TOOL,
-<<<<<<< HEAD
-        GET_TRANSACTION_DETAILS_QUERY_TOOL,
-=======
         CREATE_ACCOUNT_TOOL,
         DELETE_ACCOUNT_TOOL,
         TRANSFER_HBAR_TOOL,
         UPDATE_ACCOUNT_TOOL,
         GET_TOKEN_INFO_QUERY_TOOL,
->>>>>>> 9e951dcd
+        GET_TRANSACTION_DETAILS_QUERY_TOOL,
         // Plugin tools
         'example_greeting_tool',
         'example_hbar_transfer_tool',
