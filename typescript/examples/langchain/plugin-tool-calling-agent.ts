--- conflicted
+++ resolved
@@ -37,16 +37,16 @@
 
   const { CREATE_TOPIC_TOOL, SUBMIT_TOPIC_MESSAGE_TOOL } = coreConsensusPluginToolNames;
 
-<<<<<<< HEAD
-  const { GET_HBAR_BALANCE_QUERY_TOOL } = coreQueriesPluginToolNames;
-=======
   const {
     GET_HBAR_BALANCE_QUERY_TOOL,
     GET_TOKEN_INFO_QUERY_TOOL,
   } = coreQueriesPluginToolNames;
->>>>>>> fde09958
 
-  const { DELETE_ACCOUNT_TOOL, TRANSFER_HBAR_TOOL } = coreAccountPluginToolNames;
+  const { 
+    DELETE_ACCOUNT_TOOL, 
+    TRANSFER_HBAR_TOOL,
+    UPDATE_ACCOUNT_TOOL,
+  } = coreAccountPluginToolNames;
 
   const { UPDATE_ACCOUNT_TOOL } = coreAccountPluginToolNames;
 
@@ -60,13 +60,10 @@
         SUBMIT_TOPIC_MESSAGE_TOOL,
         CREATE_FUNGIBLE_TOKEN_TOOL,
         GET_HBAR_BALANCE_QUERY_TOOL,
-<<<<<<< HEAD
         DELETE_ACCOUNT_TOOL,
         TRANSFER_HBAR_TOOL,
-=======
         UPDATE_ACCOUNT_TOOL,
         GET_TOKEN_INFO_QUERY_TOOL,
->>>>>>> fde09958
         // Plugin tools
         'example_greeting_tool',
         'example_hbar_transfer_tool',
