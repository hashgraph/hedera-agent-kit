--- conflicted
+++ resolved
@@ -7,7 +7,6 @@
   coreConsensusPlugin,
   coreAccountPlugin,
   coreAccountPluginToolNames,
-<<<<<<< HEAD
   coreConsensusQueryPlugin,
   coreConsensusQueryPluginToolNames,
   coreAccountQueryPlugin,
@@ -16,10 +15,8 @@
   coreTokenQueryPluginToolNames,
   coreTransactionQueryPlugin,
   coreTransactionQueryPluginToolNames,
-=======
   coreEVMQueryPlugin,
   coreEVMQueryPluginToolNames,
->>>>>>> 02a69d53
 } from 'hedera-agent-kit';
 import { ChatOpenAI } from '@langchain/openai';
 import { ChatPromptTemplate } from '@langchain/core/prompts';
@@ -48,7 +45,6 @@
 
   const { CREATE_TOPIC_TOOL, SUBMIT_TOPIC_MESSAGE_TOOL } = coreConsensusPluginToolNames;
 
-<<<<<<< HEAD
   const { GET_ACCOUNT_QUERY_TOOL, GET_HBAR_BALANCE_QUERY_TOOL } = coreAccountQueryPluginToolNames;
 
   const { GET_TOPIC_MESSAGES_QUERY_TOOL } = coreConsensusQueryPluginToolNames;
@@ -59,14 +55,8 @@
 
   const { DELETE_ACCOUNT_TOOL, TRANSFER_HBAR_TOOL, UPDATE_ACCOUNT_TOOL, CREATE_ACCOUNT_TOOL } =
     coreAccountPluginToolNames;
-=======
-  const { GET_HBAR_BALANCE_QUERY_TOOL, GET_TOKEN_INFO_QUERY_TOOL } = coreQueriesPluginToolNames;
-
-  const { DELETE_ACCOUNT_TOOL, TRANSFER_HBAR_TOOL, UPDATE_ACCOUNT_TOOL, CREATE_ACCOUNT_TOOL } =
-    coreAccountPluginToolNames;
 
   const { GET_CONTRACT_INFO_QUERY_TOOL } = coreEVMQueryPluginToolNames;
->>>>>>> 02a69d53
 
   // Prepare Hedera toolkit with core tools AND custom plugin
   const hederaAgentToolkit = new HederaLangchainToolkit({
@@ -85,11 +75,8 @@
         GET_ACCOUNT_QUERY_TOOL,
         GET_TOPIC_MESSAGES_QUERY_TOOL,
         GET_TOKEN_INFO_QUERY_TOOL,
-<<<<<<< HEAD
         GET_TRANSACTION_RECORD_QUERY_TOOL,
-=======
         GET_CONTRACT_INFO_QUERY_TOOL,
->>>>>>> 02a69d53
         // Plugin tools
         'example_greeting_tool',
         'example_hbar_transfer_tool',
@@ -99,14 +86,11 @@
         coreTokenPlugin,
         coreConsensusPlugin,
         coreAccountPlugin,
-<<<<<<< HEAD
         coreConsensusQueryPlugin,
         coreAccountQueryPlugin,
         coreTokenQueryPlugin,
         coreTransactionQueryPlugin,
-=======
         coreEVMQueryPlugin,
->>>>>>> 02a69d53
       ], // Add the example plugin
       context: {
         mode: AgentMode.AUTONOMOUS,
