--- conflicted
+++ resolved
@@ -22,21 +22,6 @@
   );
 
   // all the available tools
-<<<<<<< HEAD
-  const {
-    CREATE_FUNGIBLE_TOKEN_TOOL,
-    CREATE_TOPIC_TOOL,
-    SUBMIT_TOPIC_MESSAGE_TOOL,
-    GET_HBAR_BALANCE_QUERY_TOOL,
-    CREATE_ERC20_TOOL,
-    // CREATE_NON_FUNGIBLE_TOKEN_TOOL,
-    // TRANSFER_HBAR_TOOL,
-    // AIRDROP_FUNGIBLE_TOKEN_TOOL,
-    // GET_ACCOUNT_QUERY_TOOL,
-    // GET_ACCOUNT_TOKEN_BALANCES_QUERY_TOOL,
-    // GET_TOPIC_MESSAGES_QUERY_TOOL,
-  } = hederaTools;
-=======
   // const {
   //   CREATE_FUNGIBLE_TOKEN_TOOL,
   //   CREATE_NON_FUNGIBLE_TOKEN_TOOL,
@@ -60,23 +45,13 @@
   //   GET_ACCOUNT_TOKEN_BALANCES_QUERY_TOOL,
   //   GET_TOPIC_MESSAGES_QUERY_TOOL,
   // } = coreQueriesPluginToolNames;
->>>>>>> a0ccfefa
 
   // Prepare Hedera toolkit (load all tools by default)
   const hederaAgentToolkit = new HederaLangchainToolkit({
     client,
     configuration: {
       tools: [
-<<<<<<< HEAD
-        CREATE_TOPIC_TOOL,
-        SUBMIT_TOPIC_MESSAGE_TOOL,
-        CREATE_FUNGIBLE_TOKEN_TOOL,
-        GET_HBAR_BALANCE_QUERY_TOOL,
-        CREATE_ERC20_TOOL,
-      ], // use an empty array if you wantto load all tools
-=======
       ], // use an empty array if you want to load all tools
->>>>>>> a0ccfefa
       context: {
         mode: AgentMode.AUTONOMOUS,
       },
