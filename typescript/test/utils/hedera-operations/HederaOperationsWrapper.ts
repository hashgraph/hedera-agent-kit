import {
  AccountBalanceQuery,
  AccountId,
  AccountInfoQuery,
  Client,
  ContractId,
  ContractInfo,
  ContractInfoQuery,
  ContractCreateFlow,
  ContractFunctionParameters,
  Hbar,
  LedgerId,
  NftId,
  TokenAssociateTransaction,
  TokenId,
  TokenInfoQuery,
  TokenNftInfoQuery,
  TopicId,
  TopicInfoQuery,
  TransactionRecordQuery,
  TransferTransaction,
} from '@hashgraph/sdk';
import BigNumber from 'bignumber.js';
import HederaBuilder from '@/shared/hedera-utils/hedera-builder';
import { z } from 'zod';
import {
  createAccountParametersNormalised,
  createScheduleTransactionParametersNormalised,
  deleteAccountParametersNormalised,
  transferHbarParametersNormalised,
} from '@/shared/parameter-schemas/account.zod';
import {
  createFungibleTokenParametersNormalised,
  createNonFungibleTokenParametersNormalised,
  deleteTokenParametersNormalised,
} from '@/shared/parameter-schemas/token.zod';
import {
  createTopicParametersNormalised,
  deleteTopicParametersNormalised,
  submitTopicMessageParametersNormalised,
} from '@/shared/parameter-schemas/consensus.zod';
import { ExecuteStrategy, ExecuteStrategyResult } from '@/shared/strategies/tx-mode-strategy';
import { RawTransactionResponse } from '@/shared/strategies/tx-mode-strategy';
import { getMirrornodeService } from '@/shared/hedera-utils/mirrornode/hedera-mirrornode-utils';
<<<<<<< HEAD
import {
  TokenAirdropsResponse,
  TopicMessagesResponse,
} from '@/shared/hedera-utils/mirrornode/types';
=======
import { TopicMessagesResponse } from '@/shared/hedera-utils/mirrornode/types';
import { createERC20Parameters } from '@/shared/parameter-schemas/evm.zod';
import { ERC20_FACTORY_ABI, getERC20FactoryAddress } from '@/shared';
import HederaParameterNormaliser from '@/shared/hedera-utils/hedera-parameter-normaliser';
>>>>>>> 9eb05291

class HederaOperationsWrapper {
  private executeStrategy = new ExecuteStrategy();
  private mirrornode;
  constructor(private client: Client) {
    this.mirrornode = getMirrornodeService(undefined, LedgerId.TESTNET);
  }

  async createScheduleTransaction(
    params: z.infer<ReturnType<typeof createScheduleTransactionParametersNormalised>>,
  ): Promise<RawTransactionResponse> {
    const tx = HederaBuilder.createScheduleTransaction(params);
    const result = await this.executeStrategy.handle(tx, this.client, {});
    return result.raw;
  }

  // ACCOUNT OPERATIONS
  async createAccount(
    params: z.infer<ReturnType<typeof createAccountParametersNormalised>>,
  ): Promise<RawTransactionResponse> {
    const tx = HederaBuilder.createAccount(params);
    const result = await this.executeStrategy.handle(tx, this.client, {});
    return {
      status: result.raw.status,
      accountId: result.raw.accountId,
      tokenId: null,
      topicId: null,
      transactionId: result.raw.transactionId,
      scheduleId: null,
    };
  }

  async deleteAccount(
    params: z.infer<ReturnType<typeof deleteAccountParametersNormalised>>,
  ): Promise<RawTransactionResponse> {
    const tx = HederaBuilder.deleteAccount(params);
    const result = await this.executeStrategy.handle(tx, this.client, {});
    return result.raw;
  }

  // TOKEN OPERATIONS
  async createFungibleToken(
    params: z.infer<ReturnType<typeof createFungibleTokenParametersNormalised>>,
  ): Promise<RawTransactionResponse> {
    const tx = HederaBuilder.createFungibleToken(params);
    const result = await this.executeStrategy.handle(tx, this.client, {});
    return result.raw;
  }

  async createNonFungibleToken(
    params: z.infer<ReturnType<typeof createNonFungibleTokenParametersNormalised>>,
  ): Promise<RawTransactionResponse> {
    const tx = HederaBuilder.createNonFungibleToken(params);
    const result = await this.executeStrategy.handle(tx, this.client, {});
    return result.raw;
  }

  async deleteToken(
    params: z.infer<ReturnType<typeof deleteTokenParametersNormalised>>,
  ): Promise<RawTransactionResponse> {
    const tx = HederaBuilder.deleteToken(params);
    const result = await this.executeStrategy.handle(tx, this.client, {});
    return result.raw;
  }

  // TOPIC OPERATIONS
  async createTopic(
    params: z.infer<ReturnType<typeof createTopicParametersNormalised>>,
  ): Promise<RawTransactionResponse> {
    const tx = HederaBuilder.createTopic(params);
    const result = await this.executeStrategy.handle(tx, this.client, {});
    return result.raw;
  }

  async deleteTopic(
    params: z.infer<ReturnType<typeof deleteTopicParametersNormalised>>,
  ): Promise<RawTransactionResponse> {
    const tx = HederaBuilder.deleteTopic(params);
    const result = await this.executeStrategy.handle(tx, this.client, {});
    return result.raw;
  }

  async submitMessage(
    params: z.infer<ReturnType<typeof submitTopicMessageParametersNormalised>>,
  ): Promise<RawTransactionResponse> {
    const tx = HederaBuilder.submitTopicMessage(params);
    const result = await this.executeStrategy.handle(tx, this.client, {});
    return result.raw;
  }

  async getTopicMessages(topicId: string): Promise<TopicMessagesResponse> {
    return await this.mirrornode.getTopicMessages({
      topicId,
      lowerTimestamp: '',
      upperTimestamp: '',
      limit: 100,
    });
  }

  // TRANSFERS AND AIRDROPS
  async transferHbar(
    params: z.infer<ReturnType<typeof transferHbarParametersNormalised>>,
  ): Promise<RawTransactionResponse> {
    const tx = HederaBuilder.transferHbar(params);
    const result = await this.executeStrategy.handle(tx, this.client, {});
    return result.raw;
  }

  async transferFungible(params: {
    tokenId: string;
    from?: string;
    to: string;
    amount: number;
  }): Promise<RawTransactionResponse> {
    const tx = new TransferTransaction()
      .addTokenTransfer(
        TokenId.fromString(params.tokenId),
        AccountId.fromString(params.to),
        params.amount,
      )
      .addTokenTransfer(
        TokenId.fromString(params.tokenId),
        AccountId.fromString(params.from ?? (this.client as any)._operatorAccountId.toString()),
        -params.amount,
      );

    const result = await this.executeStrategy.handle(tx, this.client, {});
    return result.raw;
  }

  async transferNft(params: {
    tokenId: string;
    serial: number;
    from?: string;
    to: string;
    memo?: string;
  }): Promise<RawTransactionResponse> {
    const nft = new NftId(TokenId.fromString(params.tokenId), params.serial);
    const tx = new TransferTransaction().addNftTransfer(
      nft,
      AccountId.fromString(params.from ?? (this.client as any)._operatorAccountId.toString()),
      AccountId.fromString(params.to),
    );

    const result = await this.executeStrategy.handle(tx, this.client, {});
    return result.raw;
  }

  async associateToken(params: {
    accountId: string;
    tokenId: string;
  }): Promise<RawTransactionResponse> {
    const tx = new TokenAssociateTransaction({
      accountId: AccountId.fromString(params.accountId),
      tokenIds: [TokenId.fromString(params.tokenId)],
    });
    const result = await this.executeStrategy.handle(tx, this.client, {});
    return result.raw;
  }

  // READ-ONLY QUERIES
  async getAccountBalances(accountId: string) {
    const query = new AccountBalanceQuery().setAccountId(AccountId.fromString(accountId));
    return await query.execute(this.client);
  }

  async getAccountInfo(accountId: string) {
    const query = new AccountInfoQuery().setAccountId(AccountId.fromString(accountId));
    return await query.execute(this.client);
  }

  async getTopicInfo(topicId: string) {
    const query = new TopicInfoQuery().setTopicId(TopicId.fromString(topicId));
    return await query.execute(this.client);
  }

  async getTokenInfo(tokenId: string) {
    const query = new TokenInfoQuery().setTokenId(TokenId.fromString(tokenId));
    return await query.execute(this.client);
  }

  async getNftInfo(tokenId: string, serial: number) {
    const query = new TokenNftInfoQuery({ nftId: new NftId(TokenId.fromString(tokenId), serial) });
    return await query.execute(this.client);
  }

  async getAccountTokenBalances(
    accountId: string,
  ): Promise<Array<{ tokenId: string; balance: number; decimals: number }>> {
    const accountTokenBalances = await this.getAccountBalances(accountId);
    const balances: Array<{ tokenId: string; balance: number; decimals: number }> = [];
    for (const [tId, balance] of accountTokenBalances.tokens ?? []) {
      const decimals = accountTokenBalances.tokenDecimals?.get(tId) ?? 0;
      balances.push({ tokenId: tId.toString(), balance, decimals });
    }
    return balances;
  }

  async getAccountTokenBalance(
    accountId: string,
    tokenId: string,
  ): Promise<{ tokenId: string; balance: number; decimals: number }> {
    const accountTokenBalances = await this.getAccountBalances(accountId);
    const tokenIdObj = TokenId.fromString(tokenId);
    const balance = accountTokenBalances.tokens?.get(tokenIdObj) ?? 0;
    const decimals = accountTokenBalances.tokenDecimals?.get(tokenIdObj) ?? 0;
    return { tokenId: tokenIdObj.toString(), balance, decimals };
  }

  /**
   * return HBAR balance of an account in tinybars
   *
   * @param accountId
   */
  async getAccountHbarBalance(accountId: string): Promise<BigNumber> {
    const accountInfo = await this.getAccountInfo(accountId);
    const balance = accountInfo.balance;
    return new BigNumber(balance.toTinybars().toNumber());
  }

  async deployERC20(bytecode: string) {
    try {
      const tx = new ContractCreateFlow().setGas(3_000_000).setBytecode(bytecode);

      const response = await tx.execute(this.client);
      const receipt = await response.getReceipt(this.client);

      return {
        contractId: receipt.contractId?.toString(),
        transactionId: response.transactionId.toString(),
      };
    } catch (error) {
      console.error('[HederaOperationsWrapper] Error deploying ERC20:', error);
      throw error;
    }
  }

  async getContractInfo(evmContractAddress: `0x${string}`): Promise<ContractInfo> {
    const query = new ContractInfoQuery().setContractId(
      ContractId.fromEvmAddress(0, 0, evmContractAddress),
    );
    return await query.execute(this.client);
  }

<<<<<<< HEAD
  async getPendingAirdrops(accountId: string): Promise<TokenAirdropsResponse> {
    return await this.mirrornode.getPendingAirdrops(accountId);
  }

  async getOutstandingAirdrops(accountId: string): Promise<TokenAirdropsResponse> {
    return await this.mirrornode.getOutstandingAirdrops(accountId);
=======
  async createERC20(params: z.infer<ReturnType<typeof createERC20Parameters>>) {
    const factoryContractAddress = getERC20FactoryAddress(this.client.ledgerId!);
    const normalisedParams = HederaParameterNormaliser.normaliseCreateERC20Params(
      params,
      factoryContractAddress,
      ERC20_FACTORY_ABI,
      'deployToken',
      {},
    );
    const tx = HederaBuilder.executeTransaction(normalisedParams);
    const result: ExecuteStrategyResult = await this.executeStrategy.handle(tx, this.client, {});
    const erc20Address = await this.getERC20Address(result.raw.transactionId);
    return {
      ...(result as ExecuteStrategyResult),
      erc20Address: erc20Address?.toString(),
      humanMessage: `ERC20 token created successfully at address ${erc20Address?.toString()}`,
    };
  }

  async getERC20Address(txId: string) {
    const record = await new TransactionRecordQuery().setTransactionId(txId).execute(this.client);
    return '0x' + record.contractFunctionResult?.getAddress(0);
>>>>>>> 9eb05291
  }
}

export default HederaOperationsWrapper;<|MERGE_RESOLUTION|>--- conflicted
+++ resolved
@@ -42,17 +42,13 @@
 import { ExecuteStrategy, ExecuteStrategyResult } from '@/shared/strategies/tx-mode-strategy';
 import { RawTransactionResponse } from '@/shared/strategies/tx-mode-strategy';
 import { getMirrornodeService } from '@/shared/hedera-utils/mirrornode/hedera-mirrornode-utils';
-<<<<<<< HEAD
 import {
   TokenAirdropsResponse,
   TopicMessagesResponse,
 } from '@/shared/hedera-utils/mirrornode/types';
-=======
-import { TopicMessagesResponse } from '@/shared/hedera-utils/mirrornode/types';
 import { createERC20Parameters } from '@/shared/parameter-schemas/evm.zod';
 import { ERC20_FACTORY_ABI, getERC20FactoryAddress } from '@/shared';
 import HederaParameterNormaliser from '@/shared/hedera-utils/hedera-parameter-normaliser';
->>>>>>> 9eb05291
 
 class HederaOperationsWrapper {
   private executeStrategy = new ExecuteStrategy();
@@ -297,14 +293,14 @@
     return await query.execute(this.client);
   }
 
-<<<<<<< HEAD
   async getPendingAirdrops(accountId: string): Promise<TokenAirdropsResponse> {
     return await this.mirrornode.getPendingAirdrops(accountId);
   }
 
   async getOutstandingAirdrops(accountId: string): Promise<TokenAirdropsResponse> {
     return await this.mirrornode.getOutstandingAirdrops(accountId);
-=======
+  }
+
   async createERC20(params: z.infer<ReturnType<typeof createERC20Parameters>>) {
     const factoryContractAddress = getERC20FactoryAddress(this.client.ledgerId!);
     const normalisedParams = HederaParameterNormaliser.normaliseCreateERC20Params(
@@ -327,7 +323,6 @@
   async getERC20Address(txId: string) {
     const record = await new TransactionRecordQuery().setTransactionId(txId).execute(this.client);
     return '0x' + record.contractFunctionResult?.getAddress(0);
->>>>>>> 9eb05291
   }
 }
 
