--- conflicted
+++ resolved
@@ -262,20 +262,19 @@
     return new BigNumber(balance.toTinybars().toNumber());
   }
 
-<<<<<<< HEAD
-  async getPendingAirdrops(accountId: string): Promise<TokenAirdropsResponse> {
-    return await this.mirrornode.getPendingAirdrops(accountId);
-  }
-
-  async getOutstandingAirdrops(accountId: string): Promise<TokenAirdropsResponse> {
-    return await this.mirrornode.getOutstandingAirdrops(accountId);
-=======
   async getContractInfo(evmContractAddress: `0x${string}`): Promise<ContractInfo> {
     const query = new ContractInfoQuery().setContractId(
       ContractId.fromEvmAddress(0, 0, evmContractAddress),
     );
     return await query.execute(this.client);
->>>>>>> 94a85a4b
+  }
+
+  async getPendingAirdrops(accountId: string): Promise<TokenAirdropsResponse> {
+    return await this.mirrornode.getPendingAirdrops(accountId);
+  }
+
+  async getOutstandingAirdrops(accountId: string): Promise<TokenAirdropsResponse> {
+    return await this.mirrornode.getOutstandingAirdrops(accountId);
   }
 }
 
