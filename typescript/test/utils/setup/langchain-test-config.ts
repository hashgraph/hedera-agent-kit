--- conflicted
+++ resolved
@@ -109,11 +109,8 @@
     CREATE_ERC20_TOOL,
     TRANSFER_ERC20_TOOL,
     CREATE_ERC721_TOOL,
-<<<<<<< HEAD
     DISSOCIATE_TOKEN_TOOL,
-=======
     SCHEDULE_DELETE_TOOL,
->>>>>>> 46313c56
   ],
   plugins: [
     coreAccountPlugin,
