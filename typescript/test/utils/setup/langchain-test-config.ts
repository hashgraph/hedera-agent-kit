import { AgentMode } from '@/shared';
import type { Plugin } from '@/shared/plugin';
import { LLMProvider, type LlmOptions } from './llm-factory';
import {
  coreAccountPlugin,
  coreAccountPluginToolNames,
  coreConsensusPlugin,
  coreConsensusPluginToolNames,
  coreTokenPlugin,
  coreTokenPluginToolNames,
  coreAccountQueryPlugin,
  coreAccountQueryPluginToolNames,
  coreTokenQueryPlugin,
  coreTokenQueryPluginToolNames,
  coreConsensusQueryPlugin,
  coreConsensusQueryPluginToolNames,
  coreTransactionQueryPlugin,
  coreTransactionQueryPluginToolNames,
<<<<<<< HEAD
  coreMiscQueriesPlugin,
  coreMiscQueriesPluginsToolNames,
=======
  coreEVMPlugin,
  coreEVMPluginToolNames,
>>>>>>> 5b3832fd
} from '@/plugins';

/**
 * Common test toolkit options type used by langchain test setup.
 */
export interface LangchainTestOptions {
  tools: string[];
  plugins: Plugin[];
  agentMode: AgentMode;
}

const {
  TRANSFER_HBAR_TOOL,
  CREATE_ACCOUNT_TOOL,
  DELETE_ACCOUNT_TOOL,
  UPDATE_ACCOUNT_TOOL,
  SIGN_SCHEDULE_TRANSACTION_TOOL,
} = coreAccountPluginToolNames;
const {
  CREATE_FUNGIBLE_TOKEN_TOOL,
  CREATE_NON_FUNGIBLE_TOKEN_TOOL,
  AIRDROP_FUNGIBLE_TOKEN_TOOL,
  MINT_FUNGIBLE_TOKEN_TOOL,
  MINT_NON_FUNGIBLE_TOKEN_TOOL,
} = coreTokenPluginToolNames;
const { CREATE_TOPIC_TOOL, SUBMIT_TOPIC_MESSAGE_TOOL } = coreConsensusPluginToolNames;
const {
  GET_ACCOUNT_QUERY_TOOL,
  GET_ACCOUNT_TOKEN_BALANCES_QUERY_TOOL,
  GET_HBAR_BALANCE_QUERY_TOOL,
} = coreAccountQueryPluginToolNames;

const { GET_TOPIC_MESSAGES_QUERY_TOOL } = coreConsensusQueryPluginToolNames;
const { GET_TOKEN_INFO_QUERY_TOOL } = coreTokenQueryPluginToolNames;
const { GET_TRANSACTION_RECORD_QUERY_TOOL } = coreTransactionQueryPluginToolNames;
<<<<<<< HEAD
const { GET_EXCHANGE_RATE_TOOL } = coreMiscQueriesPluginsToolNames;
=======
const {
  TRANSFER_ERC721_TOOL,
  MINT_ERC721_TOOL,
  CREATE_ERC20_TOOL,
  TRANSFER_ERC20_TOOL,
  CREATE_ERC721_TOOL,
} = coreEVMPluginToolNames;
>>>>>>> 5b3832fd

/**
 * Utility to return a mapping of LLM providers to their API keys from environment variables.
 * Exported so callers can centralize env-key retrieval logic here.
 */
export function getProviderApiKeyMap(): Record<LLMProvider, string | undefined> {
  return {
    [LLMProvider.OPENAI]: process.env.OPENAI_API_KEY,
    [LLMProvider.ANTHROPIC]: process.env.ANTHROPIC_API_KEY,
    [LLMProvider.GROQ]: process.env.GROQ_API_KEY,
  };
}

// Default toolkit configuration - should include all possible actions
export const TOOLKIT_OPTIONS: LangchainTestOptions = {
  tools: [
    TRANSFER_HBAR_TOOL,
    CREATE_FUNGIBLE_TOKEN_TOOL,
    CREATE_TOPIC_TOOL,
    SUBMIT_TOPIC_MESSAGE_TOOL,
    GET_HBAR_BALANCE_QUERY_TOOL,
    CREATE_NON_FUNGIBLE_TOKEN_TOOL,
    CREATE_ACCOUNT_TOOL,
    DELETE_ACCOUNT_TOOL,
    UPDATE_ACCOUNT_TOOL,
    AIRDROP_FUNGIBLE_TOKEN_TOOL,
    MINT_FUNGIBLE_TOKEN_TOOL,
    MINT_NON_FUNGIBLE_TOKEN_TOOL,
    GET_ACCOUNT_QUERY_TOOL,
    GET_ACCOUNT_TOKEN_BALANCES_QUERY_TOOL,
    GET_TOPIC_MESSAGES_QUERY_TOOL,
    GET_TOKEN_INFO_QUERY_TOOL,
    GET_TRANSACTION_RECORD_QUERY_TOOL,
    GET_EXCHANGE_RATE_TOOL,
    SIGN_SCHEDULE_TRANSACTION_TOOL,
    TRANSFER_ERC721_TOOL,
    MINT_ERC721_TOOL,
    CREATE_ERC20_TOOL,
    TRANSFER_ERC20_TOOL,
    CREATE_ERC721_TOOL,
  ],
  plugins: [
    coreAccountPlugin,
    coreAccountQueryPlugin,
    coreConsensusQueryPlugin,
    coreTokenQueryPlugin,
    coreTokenPlugin,
    coreConsensusPlugin,
    coreTransactionQueryPlugin,
<<<<<<< HEAD
    coreMiscQueriesPlugin,
=======
    coreEVMPlugin,
>>>>>>> 5b3832fd
  ],
  agentMode: AgentMode.AUTONOMOUS,
};

export const DEFAULT_LLM_OPTIONS: LlmOptions = {
  provider: LLMProvider.OPENAI,
  temperature: 0,
  maxIterations: 1,
  model: 'gpt-4o-mini',
  systemPrompt: `You are a Hedera blockchain assistant. You have access to tools for blockchain operations.
        When a user asks to transfer HBAR, use the transfer_hbar_tool with the correct parameters.
        Extract the amount and recipient account ID from the user's request.
        Always use the exact tool name and parameter structure expected.`,
};<|MERGE_RESOLUTION|>--- conflicted
+++ resolved
@@ -16,13 +16,10 @@
   coreConsensusQueryPluginToolNames,
   coreTransactionQueryPlugin,
   coreTransactionQueryPluginToolNames,
-<<<<<<< HEAD
   coreMiscQueriesPlugin,
   coreMiscQueriesPluginsToolNames,
-=======
   coreEVMPlugin,
   coreEVMPluginToolNames,
->>>>>>> 5b3832fd
 } from '@/plugins';
 
 /**
@@ -58,9 +55,7 @@
 const { GET_TOPIC_MESSAGES_QUERY_TOOL } = coreConsensusQueryPluginToolNames;
 const { GET_TOKEN_INFO_QUERY_TOOL } = coreTokenQueryPluginToolNames;
 const { GET_TRANSACTION_RECORD_QUERY_TOOL } = coreTransactionQueryPluginToolNames;
-<<<<<<< HEAD
 const { GET_EXCHANGE_RATE_TOOL } = coreMiscQueriesPluginsToolNames;
-=======
 const {
   TRANSFER_ERC721_TOOL,
   MINT_ERC721_TOOL,
@@ -68,7 +63,6 @@
   TRANSFER_ERC20_TOOL,
   CREATE_ERC721_TOOL,
 } = coreEVMPluginToolNames;
->>>>>>> 5b3832fd
 
 /**
  * Utility to return a mapping of LLM providers to their API keys from environment variables.
@@ -118,11 +112,8 @@
     coreTokenPlugin,
     coreConsensusPlugin,
     coreTransactionQueryPlugin,
-<<<<<<< HEAD
     coreMiscQueriesPlugin,
-=======
     coreEVMPlugin,
->>>>>>> 5b3832fd
   ],
   agentMode: AgentMode.AUTONOMOUS,
 };
