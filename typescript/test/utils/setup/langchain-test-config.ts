--- conflicted
+++ resolved
@@ -82,11 +82,8 @@
     GET_TOPIC_MESSAGES_QUERY_TOOL,
     GET_TOKEN_INFO_QUERY_TOOL,
     GET_TRANSACTION_RECORD_QUERY_TOOL,
-<<<<<<< HEAD
+    SIGN_SCHEDULE_TRANSACTION_TOOL,
     GET_CONTRACT_INFO_QUERY_TOOL,
-=======
-    SIGN_SCHEDULE_TRANSACTION_TOOL,
->>>>>>> 6dc7ac21
   ],
   plugins: [
     coreAccountPlugin,
