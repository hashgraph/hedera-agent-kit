--- conflicted
+++ resolved
@@ -56,14 +56,9 @@
   GET_ACCOUNT_TOKEN_BALANCES_QUERY_TOOL,
   GET_HBAR_BALANCE_QUERY_TOOL,
 } = coreAccountQueryPluginToolNames;
-<<<<<<< HEAD
 
-const { GET_TOPIC_MESSAGES_QUERY_TOOL } = coreConsensusQueryPluginToolNames;
 const { GET_TOKEN_INFO_QUERY_TOOL, GET_PENDING_AIRDROP_TOOL } = coreTokenQueryPluginToolNames;
-=======
 const { GET_TOPIC_MESSAGES_QUERY_TOOL, GET_TOPIC_INFO_QUERY_TOOL } = coreConsensusQueryPluginToolNames;
-const { GET_TOKEN_INFO_QUERY_TOOL } = coreTokenQueryPluginToolNames;
->>>>>>> a1addfe2
 const { GET_CONTRACT_INFO_QUERY_TOOL } = coreEVMQueryPluginToolNames;
 const { GET_TRANSACTION_RECORD_QUERY_TOOL } = coreTransactionQueryPluginToolNames;
 const { GET_EXCHANGE_RATE_TOOL } = coreMiscQueriesPluginsToolNames;
@@ -116,13 +111,10 @@
     CREATE_ERC20_TOOL,
     TRANSFER_ERC20_TOOL,
     CREATE_ERC721_TOOL,
-<<<<<<< HEAD
     GET_PENDING_AIRDROP_TOOL,
-=======
     DISSOCIATE_TOKEN_TOOL,
     SCHEDULE_DELETE_TOOL,
     GET_TOPIC_INFO_QUERY_TOOL,
->>>>>>> a1addfe2
   ],
   plugins: [
     coreAccountPlugin,
