import { Client } from '@hashgraph/sdk';
import { ChatPromptTemplate } from '@langchain/core/prompts';
import { AgentExecutor, createToolCallingAgent } from 'langchain/agents';
import { HederaLangchainToolkit } from '@/langchain';
import { AgentMode } from '@/shared';
import { LLMFactory, type LlmOptions, LLMProvider } from './llm-factory';
<<<<<<< HEAD
import { getClientForTests } from './client-setup';
import type { LangchainTestOptions } from './langchain-test-config';
import {
  TOOLKIT_OPTIONS,
  DEFAULT_LLM_OPTIONS,
  getProviderApiKeyMap,
} from './langchain-test-config';
=======
import {
  coreAccountPlugin,
  coreAccountPluginToolNames,
  coreConsensusPlugin,
  coreConsensusPluginToolNames,
  coreTokenPlugin,
  coreTokenPluginToolNames,
  coreAccountQueryPlugin,
  coreAccountQueryPluginToolNames,
  coreTokenQueryPlugin,
  coreTokenQueryPluginToolNames,
  coreConsensusQueryPlugin,
  coreConsensusQueryPluginToolNames,
  coreTransactionQueryPluginToolNames,
  coreTransactionQueryPlugin,
} from '@/plugins';
import { getOperatorClientForTests } from './client-setup';
>>>>>>> 855a574a

export interface LangchainTestSetup {
  client: Client;
  agentExecutor: AgentExecutor;
  toolkit: HederaLangchainToolkit;
  cleanup: () => void;
}

/**
 * Creates a test setup for LangChain using the specified plugins and LLM options.
 * This function initializes a complete testing environment with Hedera client, LLM agent,
 * and all necessary tools for blockchain operations testing.
 *
 * @param {LangchainTestOptions} [toolkitOptions=TOOLKIT_OPTIONS] - Configuration for tools, plugins, and agent mode
 * @param {Partial<LlmOptions>} [llmOptions] - LLM configuration (provider, model, temperature, etc.)
 * @param {Client} [customClient] - Optional custom Hedera client instance
 * @returns {Promise<LangchainTestSetup>} Complete test setup with client, agent executor, toolkit, and cleanup function
 * @throws {Error} Throws an error if required API keys are missing for the specified LLM provider
 * @example
 * ```typescript
 * const setup = await createLangchainTestSetup({
 *   tools: ['TRANSFER_HBAR_TOOL', 'CREATE_ACCOUNT_TOOL'],
 *   plugins: [coreAccountPlugin],
 *   agentMode: AgentMode.AUTONOMOUS
 * });
 *
 * try {
 *   const result = await setup.agentExecutor.invoke({
 *     input: "Transfer 1 HBAR to 0.0.12345"
 *   });
 *   console.log(result);
 * } finally {
 *   setup.cleanup();
 * }
 * ```
 */
export async function createLangchainTestSetup(
  toolkitOptions: LangchainTestOptions = TOOLKIT_OPTIONS,
  llmOptions?: Partial<LlmOptions>,
  customClient?: Client,
): Promise<LangchainTestSetup> {
  const client = customClient || getOperatorClientForTests();
  const operatorAccountId = client.operatorAccountId!;

  // Resolve final LLM options (provider, model, apiKey)
  const provider: LLMProvider =
    llmOptions?.provider ||
    (process.env.E2E_LLM_PROVIDER as LLMProvider) ||
    DEFAULT_LLM_OPTIONS.provider;

  const model: string | undefined =
    llmOptions?.model || process.env.E2E_LLM_MODEL || DEFAULT_LLM_OPTIONS.model;

  const providerApiKeyMap = getProviderApiKeyMap();
  const apiKey = llmOptions?.apiKey || providerApiKeyMap[provider];
  if (!apiKey) {
    throw new Error(`Missing API key for provider: ${provider}`);
  }

  const resolvedLlmOptions: LlmOptions = {
    ...DEFAULT_LLM_OPTIONS, // OPENAI is the default provider
    ...llmOptions,
    provider,
    model,
    apiKey,
  };

  // Create LLM
  const llm = LLMFactory.createLLM(resolvedLlmOptions);

  // Prepare toolkit
  const toolkit = new HederaLangchainToolkit({
    client,
    configuration: {
      tools: toolkitOptions.tools,
      plugins: toolkitOptions.plugins,
      context: {
        mode: toolkitOptions.agentMode || AgentMode.AUTONOMOUS,
        accountId: operatorAccountId.toString(),
      },
    },
  });

  // Create prompt template
  const prompt = ChatPromptTemplate.fromMessages([
    ['system', resolvedLlmOptions.systemPrompt!],
    ['human', '{input}'],
    ['placeholder', '{agent_scratchpad}'],
  ]);

  // Create agent and executor
  const tools = toolkit.getTools();
  const agent = createToolCallingAgent({ llm, tools, prompt });

  const agentExecutor = new AgentExecutor({
    agent,
    tools,
    returnIntermediateSteps: true,
    maxIterations: resolvedLlmOptions.maxIterations ?? 1,
  });

  // Cleanup function
  const cleanup = () => client.close();

  return { client, agentExecutor, toolkit, cleanup };
}<|MERGE_RESOLUTION|>--- conflicted
+++ resolved
@@ -4,33 +4,13 @@
 import { HederaLangchainToolkit } from '@/langchain';
 import { AgentMode } from '@/shared';
 import { LLMFactory, type LlmOptions, LLMProvider } from './llm-factory';
-<<<<<<< HEAD
-import { getClientForTests } from './client-setup';
+import { getOperatorClientForTests } from './client-setup';
 import type { LangchainTestOptions } from './langchain-test-config';
 import {
   TOOLKIT_OPTIONS,
   DEFAULT_LLM_OPTIONS,
   getProviderApiKeyMap,
 } from './langchain-test-config';
-=======
-import {
-  coreAccountPlugin,
-  coreAccountPluginToolNames,
-  coreConsensusPlugin,
-  coreConsensusPluginToolNames,
-  coreTokenPlugin,
-  coreTokenPluginToolNames,
-  coreAccountQueryPlugin,
-  coreAccountQueryPluginToolNames,
-  coreTokenQueryPlugin,
-  coreTokenQueryPluginToolNames,
-  coreConsensusQueryPlugin,
-  coreConsensusQueryPluginToolNames,
-  coreTransactionQueryPluginToolNames,
-  coreTransactionQueryPlugin,
-} from '@/plugins';
-import { getOperatorClientForTests } from './client-setup';
->>>>>>> 855a574a
 
 export interface LangchainTestSetup {
   client: Client;
