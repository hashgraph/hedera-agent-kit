import { Client } from '@hashgraph/sdk';
import { ChatPromptTemplate } from '@langchain/core/prompts';
import { AgentExecutor, createToolCallingAgent } from 'langchain/agents';
import { HederaLangchainToolkit } from '@/langchain';
import { AgentMode } from '@/shared';
import { LLMFactory, type LlmOptions, LLMProvider } from './llm-factory';
<<<<<<< HEAD
import {
  coreAccountPlugin,
  coreAccountPluginToolNames,
  coreConsensusPlugin,
  coreConsensusPluginToolNames,
  coreTokenPlugin,
  coreTokenPluginToolNames,
  coreAccountQueryPlugin,
  coreAccountQueryPluginToolNames,
  coreTokenQueryPlugin,
  coreTokenQueryPluginToolNames,
  coreConsensusQueryPlugin,
  coreConsensusQueryPluginToolNames,
  coreTransactionQueryPluginToolNames,
  coreTransactionQueryPlugin,
  coreEVMQueryPluginToolNames,
  coreEVMQueryPlugin,
} from '@/plugins';
=======
>>>>>>> d706583a
import { getOperatorClientForTests } from './client-setup';
import type { LangchainTestOptions } from './langchain-test-config';
import {
  TOOLKIT_OPTIONS,
  DEFAULT_LLM_OPTIONS,
  getProviderApiKeyMap,
} from './langchain-test-config';

export interface LangchainTestSetup {
  client: Client;
  agentExecutor: AgentExecutor;
  toolkit: HederaLangchainToolkit;
  cleanup: () => void;
}

<<<<<<< HEAD
export interface LangchainTestOptions {
  tools: string[];
  plugins: Plugin[];
  agentMode: AgentMode;
}

const { TRANSFER_HBAR_TOOL, CREATE_ACCOUNT_TOOL, DELETE_ACCOUNT_TOOL, UPDATE_ACCOUNT_TOOL } =
  coreAccountPluginToolNames;
const {
  CREATE_FUNGIBLE_TOKEN_TOOL,
  CREATE_NON_FUNGIBLE_TOKEN_TOOL,
  AIRDROP_FUNGIBLE_TOKEN_TOOL,
  MINT_FUNGIBLE_TOKEN_TOOL,
  MINT_NON_FUNGIBLE_TOKEN_TOOL,
} = coreTokenPluginToolNames;
const { CREATE_TOPIC_TOOL, SUBMIT_TOPIC_MESSAGE_TOOL } = coreConsensusPluginToolNames;
const {
  GET_ACCOUNT_QUERY_TOOL,
  GET_ACCOUNT_TOKEN_BALANCES_QUERY_TOOL,
  GET_HBAR_BALANCE_QUERY_TOOL,
} = coreAccountQueryPluginToolNames;

const { GET_TOPIC_MESSAGES_QUERY_TOOL } = coreConsensusQueryPluginToolNames;
const { GET_TOKEN_INFO_QUERY_TOOL } = coreTokenQueryPluginToolNames;

const { GET_TRANSACTION_RECORD_QUERY_TOOL } = coreTransactionQueryPluginToolNames;
const { GET_CONTRACT_INFO_QUERY_TOOL } = coreEVMQueryPluginToolNames;

// Default toolkit configuration - should include all possible actions
const TOOLKIT_OPTIONS: LangchainTestOptions = {
  tools: [
    TRANSFER_HBAR_TOOL,
    CREATE_FUNGIBLE_TOKEN_TOOL,
    CREATE_TOPIC_TOOL,
    SUBMIT_TOPIC_MESSAGE_TOOL,
    GET_HBAR_BALANCE_QUERY_TOOL,
    CREATE_NON_FUNGIBLE_TOKEN_TOOL,
    CREATE_ACCOUNT_TOOL,
    DELETE_ACCOUNT_TOOL,
    UPDATE_ACCOUNT_TOOL,
    AIRDROP_FUNGIBLE_TOKEN_TOOL,
    MINT_FUNGIBLE_TOKEN_TOOL,
    MINT_NON_FUNGIBLE_TOKEN_TOOL,
    GET_ACCOUNT_QUERY_TOOL,
    GET_ACCOUNT_TOKEN_BALANCES_QUERY_TOOL,
    GET_TOPIC_MESSAGES_QUERY_TOOL,
    GET_TOKEN_INFO_QUERY_TOOL,
    GET_TRANSACTION_RECORD_QUERY_TOOL,
    GET_CONTRACT_INFO_QUERY_TOOL,
  ],
  plugins: [
    coreAccountPlugin,
    coreAccountQueryPlugin,
    coreConsensusQueryPlugin,
    coreTokenQueryPlugin,
    coreTokenPlugin,
    coreConsensusPlugin,
    coreTransactionQueryPlugin,
    coreEVMQueryPlugin,
  ],
  agentMode: AgentMode.AUTONOMOUS,
};

const DEFAULT_LLM_OPTIONS: LlmOptions = {
  provider: LLMProvider.OPENAI,
  temperature: 0,
  maxIterations: 1,
  model: 'gpt-4o-mini',
  systemPrompt: `You are a Hedera blockchain assistant. You have access to tools for blockchain operations.
        When a user asks to transfer HBAR, use the transfer_hbar_tool with the correct parameters.
        Extract the amount and recipient account ID from the user's request.
        Always use the exact tool name and parameter structure expected.`,
};

=======
>>>>>>> d706583a
/**
 * Creates a test setup for LangChain using the specified plugins and LLM options.
 * This function initializes a complete testing environment with Hedera client, LLM agent,
 * and all necessary tools for blockchain operations testing.
 *
 * @param {LangchainTestOptions} [toolkitOptions=TOOLKIT_OPTIONS] - Configuration for tools, plugins, and agent mode
 * @param {Partial<LlmOptions>} [llmOptions] - LLM configuration (provider, model, temperature, etc.)
 * @param {Client} [customClient] - Optional custom Hedera client instance
 * @returns {Promise<LangchainTestSetup>} Complete test setup with client, agent executor, toolkit, and cleanup function
 * @throws {Error} Throws an error if required API keys are missing for the specified LLM provider
 * @example
 * ```typescript
 * const setup = await createLangchainTestSetup({
 *   tools: ['TRANSFER_HBAR_TOOL', 'CREATE_ACCOUNT_TOOL'],
 *   plugins: [coreAccountPlugin],
 *   agentMode: AgentMode.AUTONOMOUS
 * });
 *
 * try {
 *   const result = await setup.agentExecutor.invoke({
 *     input: "Transfer 1 HBAR to 0.0.12345"
 *   });
 *   console.log(result);
 * } finally {
 *   setup.cleanup();
 * }
 * ```
 */
export async function createLangchainTestSetup(
  toolkitOptions: LangchainTestOptions = TOOLKIT_OPTIONS,
  llmOptions?: Partial<LlmOptions>,
  customClient?: Client,
): Promise<LangchainTestSetup> {
  const client = customClient || getOperatorClientForTests();
  const operatorAccountId = client.operatorAccountId!;

  // Resolve final LLM options (provider, model, apiKey)
  const provider: LLMProvider =
    llmOptions?.provider ||
    (process.env.E2E_LLM_PROVIDER as LLMProvider) ||
    DEFAULT_LLM_OPTIONS.provider;

  const model: string | undefined =
    llmOptions?.model || process.env.E2E_LLM_MODEL || DEFAULT_LLM_OPTIONS.model;

  const providerApiKeyMap = getProviderApiKeyMap();
  const apiKey = llmOptions?.apiKey || providerApiKeyMap[provider];
  if (!apiKey) {
    throw new Error(`Missing API key for provider: ${provider}`);
  }

  const resolvedLlmOptions: LlmOptions = {
    ...DEFAULT_LLM_OPTIONS, // OPENAI is the default provider
    ...llmOptions,
    provider,
    model,
    apiKey,
  };

  // Create LLM
  const llm = LLMFactory.createLLM(resolvedLlmOptions);

  // Prepare toolkit
  const toolkit = new HederaLangchainToolkit({
    client,
    configuration: {
      tools: toolkitOptions.tools,
      plugins: toolkitOptions.plugins,
      context: {
        mode: toolkitOptions.agentMode || AgentMode.AUTONOMOUS,
        accountId: operatorAccountId.toString(),
      },
    },
  });

  // Create prompt template
  const prompt = ChatPromptTemplate.fromMessages([
    ['system', resolvedLlmOptions.systemPrompt!],
    ['human', '{input}'],
    ['placeholder', '{agent_scratchpad}'],
  ]);

  // Create agent and executor
  const tools = toolkit.getTools();
  const agent = createToolCallingAgent({ llm, tools, prompt });

  const agentExecutor = new AgentExecutor({
    agent,
    tools,
    returnIntermediateSteps: true,
    maxIterations: resolvedLlmOptions.maxIterations ?? 1,
  });

  // Cleanup function
  const cleanup = () => client.close();

  return { client, agentExecutor, toolkit, cleanup };
}<|MERGE_RESOLUTION|>--- conflicted
+++ resolved
@@ -4,27 +4,6 @@
 import { HederaLangchainToolkit } from '@/langchain';
 import { AgentMode } from '@/shared';
 import { LLMFactory, type LlmOptions, LLMProvider } from './llm-factory';
-<<<<<<< HEAD
-import {
-  coreAccountPlugin,
-  coreAccountPluginToolNames,
-  coreConsensusPlugin,
-  coreConsensusPluginToolNames,
-  coreTokenPlugin,
-  coreTokenPluginToolNames,
-  coreAccountQueryPlugin,
-  coreAccountQueryPluginToolNames,
-  coreTokenQueryPlugin,
-  coreTokenQueryPluginToolNames,
-  coreConsensusQueryPlugin,
-  coreConsensusQueryPluginToolNames,
-  coreTransactionQueryPluginToolNames,
-  coreTransactionQueryPlugin,
-  coreEVMQueryPluginToolNames,
-  coreEVMQueryPlugin,
-} from '@/plugins';
-=======
->>>>>>> d706583a
 import { getOperatorClientForTests } from './client-setup';
 import type { LangchainTestOptions } from './langchain-test-config';
 import {
@@ -40,83 +19,6 @@
   cleanup: () => void;
 }
 
-<<<<<<< HEAD
-export interface LangchainTestOptions {
-  tools: string[];
-  plugins: Plugin[];
-  agentMode: AgentMode;
-}
-
-const { TRANSFER_HBAR_TOOL, CREATE_ACCOUNT_TOOL, DELETE_ACCOUNT_TOOL, UPDATE_ACCOUNT_TOOL } =
-  coreAccountPluginToolNames;
-const {
-  CREATE_FUNGIBLE_TOKEN_TOOL,
-  CREATE_NON_FUNGIBLE_TOKEN_TOOL,
-  AIRDROP_FUNGIBLE_TOKEN_TOOL,
-  MINT_FUNGIBLE_TOKEN_TOOL,
-  MINT_NON_FUNGIBLE_TOKEN_TOOL,
-} = coreTokenPluginToolNames;
-const { CREATE_TOPIC_TOOL, SUBMIT_TOPIC_MESSAGE_TOOL } = coreConsensusPluginToolNames;
-const {
-  GET_ACCOUNT_QUERY_TOOL,
-  GET_ACCOUNT_TOKEN_BALANCES_QUERY_TOOL,
-  GET_HBAR_BALANCE_QUERY_TOOL,
-} = coreAccountQueryPluginToolNames;
-
-const { GET_TOPIC_MESSAGES_QUERY_TOOL } = coreConsensusQueryPluginToolNames;
-const { GET_TOKEN_INFO_QUERY_TOOL } = coreTokenQueryPluginToolNames;
-
-const { GET_TRANSACTION_RECORD_QUERY_TOOL } = coreTransactionQueryPluginToolNames;
-const { GET_CONTRACT_INFO_QUERY_TOOL } = coreEVMQueryPluginToolNames;
-
-// Default toolkit configuration - should include all possible actions
-const TOOLKIT_OPTIONS: LangchainTestOptions = {
-  tools: [
-    TRANSFER_HBAR_TOOL,
-    CREATE_FUNGIBLE_TOKEN_TOOL,
-    CREATE_TOPIC_TOOL,
-    SUBMIT_TOPIC_MESSAGE_TOOL,
-    GET_HBAR_BALANCE_QUERY_TOOL,
-    CREATE_NON_FUNGIBLE_TOKEN_TOOL,
-    CREATE_ACCOUNT_TOOL,
-    DELETE_ACCOUNT_TOOL,
-    UPDATE_ACCOUNT_TOOL,
-    AIRDROP_FUNGIBLE_TOKEN_TOOL,
-    MINT_FUNGIBLE_TOKEN_TOOL,
-    MINT_NON_FUNGIBLE_TOKEN_TOOL,
-    GET_ACCOUNT_QUERY_TOOL,
-    GET_ACCOUNT_TOKEN_BALANCES_QUERY_TOOL,
-    GET_TOPIC_MESSAGES_QUERY_TOOL,
-    GET_TOKEN_INFO_QUERY_TOOL,
-    GET_TRANSACTION_RECORD_QUERY_TOOL,
-    GET_CONTRACT_INFO_QUERY_TOOL,
-  ],
-  plugins: [
-    coreAccountPlugin,
-    coreAccountQueryPlugin,
-    coreConsensusQueryPlugin,
-    coreTokenQueryPlugin,
-    coreTokenPlugin,
-    coreConsensusPlugin,
-    coreTransactionQueryPlugin,
-    coreEVMQueryPlugin,
-  ],
-  agentMode: AgentMode.AUTONOMOUS,
-};
-
-const DEFAULT_LLM_OPTIONS: LlmOptions = {
-  provider: LLMProvider.OPENAI,
-  temperature: 0,
-  maxIterations: 1,
-  model: 'gpt-4o-mini',
-  systemPrompt: `You are a Hedera blockchain assistant. You have access to tools for blockchain operations.
-        When a user asks to transfer HBAR, use the transfer_hbar_tool with the correct parameters.
-        Extract the amount and recipient account ID from the user's request.
-        Always use the exact tool name and parameter structure expected.`,
-};
-
-=======
->>>>>>> d706583a
 /**
  * Creates a test setup for LangChain using the specified plugins and LLM options.
  * This function initializes a complete testing environment with Hedera client, LLM agent,
