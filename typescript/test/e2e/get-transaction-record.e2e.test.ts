import { describe, it, beforeAll, afterAll, expect } from 'vitest';
import { AgentExecutor } from 'langchain/agents';
import {
  createLangchainTestSetup,
  HederaOperationsWrapper,
  type LangchainTestSetup,
  getOperatorClientForTests,
  getCustomClient,
} from '../utils';
<<<<<<< HEAD
import { Client, TransactionId } from '@hashgraph/sdk';
import { extractObservationFromLangchainResponse, wait } from '../utils/general-utils';
=======
import { Client, TransactionId, PrivateKey } from '@hashgraph/sdk';
import { extractObservationFromLangchainResponse, wait } from '../utils/general-util';
>>>>>>> 72e6d9f4
import Long from 'long';

describe('Get Transaction Record E2E Tests', () => {
  let testSetup: LangchainTestSetup;
  let agentExecutor: AgentExecutor;
  let executorClient: Client;
  let operatorClient: Client;
  let executorWrapper: HederaOperationsWrapper;
  let txIdSdkStyle: TransactionId;
  let txIdMirrorNodeStyle: string;

  // The operator account (from env variables) funds the setup process.
  // 1. An executor account is created using the operator account as the source of HBARs.
  // 2. The executor account is used to perform all Hedera operations required for the tests.
  // 3. LangChain is configured to run with the executor account as its client.
  // 4. After all tests are complete, the executor account is deleted and its remaining balance
  //    is transferred back to the operator account.
  beforeAll(async () => {
    operatorClient = getOperatorClientForTests();
    const operatorWrapper = new HederaOperationsWrapper(operatorClient);

    const executorAccountKey = PrivateKey.generateED25519();
    const executorAccountId = await operatorWrapper
      .createAccount({ key: executorAccountKey.publicKey, initialBalance: 5 })
      .then(resp => resp.accountId!);

    executorClient = getCustomClient(executorAccountId, executorAccountKey);

    testSetup = await createLangchainTestSetup(undefined, undefined, executorClient);
    agentExecutor = testSetup.agentExecutor;
    executorWrapper = new HederaOperationsWrapper(executorClient);

    // Create a self-transfer to produce a transaction id
    const operatorAccountId = executorClient.operatorAccountId!.toString();
    const rawResponse = await executorWrapper.transferHbar({
      hbarTransfers: [
        { accountId: operatorAccountId, amount: 0.00000001 },
        { accountId: operatorAccountId, amount: -0.00000001 },
      ],
    });

    txIdSdkStyle = TransactionId.fromString(rawResponse.transactionId!);

    const padNanos = (n: Long | number) => n.toString().padStart(9, '0');
    txIdMirrorNodeStyle = `${txIdSdkStyle.accountId!.toString()}-${txIdSdkStyle.validStart!.seconds!.toString()}-${padNanos(
      txIdSdkStyle.validStart!.nanos!,
    )}`;

    // Wait for the mirror node to index the transaction
    await wait(4000);
  });

  afterAll(async () => {
    if (testSetup && operatorClient) {
      await executorWrapper.deleteAccount({
        accountId: executorClient.operatorAccountId!,
        transferAccountId: operatorClient.operatorAccountId!,
      });
      testSetup.cleanup();
      operatorClient.close();
    }
  });

  it('fetches transaction record - SDK transactionId notation', async () => {
    const input = `Get the transaction record for transaction ID ${txIdSdkStyle}`;
    const result = await agentExecutor.invoke({ input });
    const observation = extractObservationFromLangchainResponse(result);

    expect(observation).toBeDefined();
    expect(observation.humanMessage).toContain(`Transaction Details for ${txIdMirrorNodeStyle}`);
  });

  it('fetches transaction record - Mirror Node transactionId notation', async () => {
    const input = `Get the transaction record for transaction ${txIdMirrorNodeStyle}`;
    const result = await agentExecutor.invoke({ input });
    const observation = extractObservationFromLangchainResponse(result);

    expect(observation).toBeDefined();
    expect(observation.humanMessage).toContain(`Transaction Details for ${txIdMirrorNodeStyle}`);
  });

  it('handles non-existent transaction ID', async () => {
    const invalidTxId = '0.0.1-1756968265-043000618';
    const input = `Get the transaction record for transaction ${invalidTxId}`;

    const result = await agentExecutor.invoke({ input });
    const observation = extractObservationFromLangchainResponse(result);

    expect(observation).toBeDefined();
    expect(observation.raw.error).toContain('HTTP error! status: 404. Message: Not Found');
    expect(observation.raw.transactionId).toContain(invalidTxId);
  });

  it('handles invalid transaction ID format', async () => {
    const invalidTxId = 'invalid-tx-id';
    const input = `Get the transaction record for transaction ${invalidTxId}`;

    const result = await agentExecutor.invoke({ input });
    const observation = extractObservationFromLangchainResponse(result);

    expect(observation).toBeDefined();
    expect(observation.raw.error).toContain('Invalid transactionId format: invalid-tx-id');
    expect(observation.raw.transactionId).toContain(invalidTxId);
  });
});<|MERGE_RESOLUTION|>--- conflicted
+++ resolved
@@ -7,13 +7,8 @@
   getOperatorClientForTests,
   getCustomClient,
 } from '../utils';
-<<<<<<< HEAD
-import { Client, TransactionId } from '@hashgraph/sdk';
+import { Client, TransactionId, PrivateKey } from '@hashgraph/sdk';
 import { extractObservationFromLangchainResponse, wait } from '../utils/general-utils';
-=======
-import { Client, TransactionId, PrivateKey } from '@hashgraph/sdk';
-import { extractObservationFromLangchainResponse, wait } from '../utils/general-util';
->>>>>>> 72e6d9f4
 import Long from 'long';
 
 describe('Get Transaction Record E2E Tests', () => {
