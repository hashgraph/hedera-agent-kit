import { describe, it, expect, beforeAll, afterAll } from 'vitest';
import { Client, Key, PrivateKey } from '@hashgraph/sdk';
import { AgentExecutor } from 'langchain/agents';
<<<<<<< HEAD
import { createLangchainTestSetup, HederaOperationsWrapper, LangchainTestSetup } from '../utils';
import { extractObservationFromLangchainResponse } from '../utils/general-utils';
=======
import {
  createLangchainTestSetup,
  getCustomClient,
  getOperatorClientForTests,
  HederaOperationsWrapper,
  LangchainTestSetup,
} from '../utils';
import { extractObservationFromLangchainResponse } from '../utils/general-util';
>>>>>>> 72e6d9f4

describe('Delete Account E2E Tests with Pre-Created Accounts', () => {
  let testSetup: LangchainTestSetup;
  let agentExecutor: AgentExecutor;
  let executorClient: Client;
  let operatorClient: Client;
  let executorWrapper: HederaOperationsWrapper;

  // The operator account (from env variables) funds the setup process.
  // 1. An executor account is created using the operator account as the source of HBARs.
  // 2. The executor account is used to perform all Hedera operations required for the tests.
  // 3. LangChain is configured to run with the executor account as its client.
  // 4. After all tests are complete, the executor account is deleted and its remaining balance
  //    is transferred back to the operator account.
  beforeAll(async () => {
    operatorClient = getOperatorClientForTests();
    const operatorWrapper = new HederaOperationsWrapper(operatorClient);

    const executorAccountKey = PrivateKey.generateED25519();
    const executorAccountId = await operatorWrapper
      .createAccount({ key: executorAccountKey.publicKey, initialBalance: 8 })
      .then(resp => resp.accountId!);

    executorClient = getCustomClient(executorAccountId, executorAccountKey);

    testSetup = await createLangchainTestSetup(undefined, undefined, executorClient);
    agentExecutor = testSetup.agentExecutor;
    executorWrapper = new HederaOperationsWrapper(executorClient);
  });

  afterAll(async () => {
    if (testSetup && operatorClient) {
      await executorWrapper.deleteAccount({
        accountId: executorClient.operatorAccountId!,
        transferAccountId: operatorClient.operatorAccountId!,
      });
      testSetup.cleanup();
      operatorClient.close();
    }
  });

  async function createTestAccount(initialBalance = 0) {
    return executorWrapper.createAccount({
      key: executorClient.operatorPublicKey as Key,
      ...(initialBalance > 0 && { initialBalance }),
    });
  }

  it('deletes a pre-created account via agent (default transfer to operator)', async () => {
    const resp = await createTestAccount();
    const targetAccountId = resp.accountId!.toString();

    const deleteResult = await agentExecutor.invoke({
      input: `Delete the account ${targetAccountId}`,
    });

    const observation = extractObservationFromLangchainResponse(deleteResult);
    expect(observation.humanMessage).toContain('deleted');

    await expect(executorWrapper.getAccountInfo(targetAccountId)).rejects.toBeDefined();
  });

  it('should delete second pre-created account via agent (explicit transfer account)', async () => {
    const resp = await createTestAccount();
    const targetAccountId = resp.accountId!.toString();

    const deleteResult = await agentExecutor.invoke({
      input: `Delete the account ${targetAccountId} and transfer remaining balance to ${executorClient.operatorAccountId}`,
    });

    const observation = extractObservationFromLangchainResponse(deleteResult);
    expect(observation.humanMessage).toContain('deleted');

    await expect(executorWrapper.getAccountInfo(targetAccountId)).rejects.toBeDefined();
  });

  it('should fail to delete a non-existent account', async () => {
    const fakeAccountId = '0.0.999999999';

    const deleteResult = await agentExecutor.invoke({
      input: `Delete the account ${fakeAccountId}`,
    });

    const observation = extractObservationFromLangchainResponse(deleteResult);
    expect(observation.humanMessage || JSON.stringify(observation)).toMatch(
      /INVALID_ACCOUNT_ID|ACCOUNT_DELETED|NOT_FOUND|INVALID_SIGNATURE/i,
    );
  });

  it('should handle natural language variations', async () => {
    const resp = await createTestAccount(5);
    const targetAccountId = resp.accountId!.toString();

    const operatorBalanceBefore = await executorWrapper.getAccountHbarBalance(
      executorClient.operatorAccountId?.toString()!,
    );

    const deleteResult = await agentExecutor.invoke({
      input: `Remove account id ${targetAccountId} and send balance to ${executorClient.operatorAccountId}`,
    });

    const observation = extractObservationFromLangchainResponse(deleteResult);
    const operatorBalanceAfter = await executorWrapper.getAccountHbarBalance(
      executorClient.operatorAccountId?.toString()!,
    );

    expect(observation.humanMessage).toContain('deleted');
    await expect(executorWrapper.getAccountInfo(targetAccountId)).rejects.toBeDefined();
    expect(operatorBalanceAfter.gt(operatorBalanceBefore)).toBeTruthy();
  });
});<|MERGE_RESOLUTION|>--- conflicted
+++ resolved
@@ -1,10 +1,6 @@
 import { describe, it, expect, beforeAll, afterAll } from 'vitest';
 import { Client, Key, PrivateKey } from '@hashgraph/sdk';
 import { AgentExecutor } from 'langchain/agents';
-<<<<<<< HEAD
-import { createLangchainTestSetup, HederaOperationsWrapper, LangchainTestSetup } from '../utils';
-import { extractObservationFromLangchainResponse } from '../utils/general-utils';
-=======
 import {
   createLangchainTestSetup,
   getCustomClient,
@@ -12,8 +8,7 @@
   HederaOperationsWrapper,
   LangchainTestSetup,
 } from '../utils';
-import { extractObservationFromLangchainResponse } from '../utils/general-util';
->>>>>>> 72e6d9f4
+import { extractObservationFromLangchainResponse } from '../utils/general-utils';
 
 describe('Delete Account E2E Tests with Pre-Created Accounts', () => {
   let testSetup: LangchainTestSetup;
