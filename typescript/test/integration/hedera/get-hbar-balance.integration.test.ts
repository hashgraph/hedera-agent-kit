--- conflicted
+++ resolved
@@ -16,18 +16,11 @@
   let recipientAccountId: AccountId;
 
   beforeAll(async () => {
-<<<<<<< HEAD
-    operatorClient = getOperatorClientForTests();
-    const operatorWrapper = new HederaOperationsWrapper(client);
-
-    // Create an intermediate executor account
-=======
     // Create operator client & wrapper
     operatorClient = getOperatorClientForTests();
     const operatorWrapper = new HederaOperationsWrapper(operatorClient);
 
     // Create intermediate executor account
->>>>>>> 96142ae0
     const executorKey = PrivateKey.generateED25519();
     const executorAccountId = await operatorWrapper
       .createAccount({ key: executorKey.publicKey, initialBalance: 5 })
