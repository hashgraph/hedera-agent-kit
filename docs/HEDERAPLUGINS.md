--- conflicted
+++ resolved
@@ -70,18 +70,11 @@
 
 ### Core Consensus Query Plugin Tools (`core-consensus-query-plugin`)
 
-<<<<<<< HEAD
-| Tool Name                   | Description                                       | Usage                                                                                                                                             |
-| --------------------------- | ------------------------------------------------- | ------------------------------------------------------------------------------------------------------------------------------------------------- |
-| `CREATE_TOPIC_TOOL`         | Create a new topic on the Hedera network          | Optionally provide a topic memo (string) and whether to set a submit key (boolean - set to true if you want to set a submit key, otherwise false) |
-| `SUBMIT_TOPIC_MESSAGE_TOOL` | Submit a message to a topic on the Hedera network | Provide the topic ID (string, required) and the message to submit (string, required)                                                              |
-=======
 This plugin provides tools for fetching **Consensus Service (HCS)** related information from Hedera Mirror Node.
 
 | Tool Name                       | Description                                                       | Usage                                                                                                      |
 |---------------------------------|-------------------------------------------------------------------|------------------------------------------------------------------------------------------------------------|
 | `GET_TOPIC_MESSAGES_QUERY_TOOL` | Returns messages for a given Hedera Consensus Service (HCS) topic | Provide the topic ID (required). Optionally provide start time, end time, and limit for message filtering. |
->>>>>>> 3733a620
 
 ---
 
