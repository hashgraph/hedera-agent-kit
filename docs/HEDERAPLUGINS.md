# Available Tools

The Hedera Agent Kit provides a comprehensive set of tools organized into **plugins** by the type of Hedera service they
interact with. These tools can be used by an AI agent, like the ones in the typescript/examples folder, and enable a
user to interact with Hedera services using natural language.

Want additional Hedera
tools? [Open an issue](https://github.com/hedera-dev/hedera-agent-kit/issues/new?template=toolkit_feature_request.yml&labels=feature-request).

## Plugin Architecture

The tools are now organized into plugins, each containing related functionality:

- **Core Account Plugin**: Tools for Hedera Account Service operations
- **Core Consensus Plugin**: Tools for Hedera Consensus Service (HCS) operations
- **Core HTS Plugin**: Tools for Hedera Token Service operations
- **Core Queries Plugin**: Tools for querying Hedera network data

See [an example of how to create a plugin](../typescript/examples/plugin/example-plugin.ts) as well as how they can be
used to build with using [Langchain](../typescript/examples/langchain/plugin-tool-calling-agent.ts) or using
the [Vercel AI SDK](../typescript/examples/ai-sdk/plugin-tool-calling-agent.ts)

Plugins can be found in [typescript/src/plugins](../typescript/src/plugins)

## Plugins and Available Tools

### Core Account Plugin Tools (core-account-plugin)

This plugin provides tools for Hedera Account Service operations

| Tool Name             | Description                    | Usage                                                                                                                                                                                                                                              |
|-----------------------|--------------------------------|----------------------------------------------------------------------------------------------------------------------------------------------------------------------------------------------------------------------------------------------------|
| `TRANSFER_HBAR_TOOL`  | Transfer HBAR between accounts | Provide the amount of of HBAR to transfer, the account to transfer to, and optionally, a transaction memo.                                                                                                                                         |
| `UPDATE_ACCOUNT_TOOL` | Update an account's metadata   | Provide the account ID to update (required), the max automatic token associations (number, optional), id of account to staked to (string, optional), account memo (string, optional) and if staking rewards should be declined (boolean, optional) |

### Core Hedera Consensus Service Plugin Tools (core-consensus-plugin)

| Tool Name                   | Description                                       | Usage                                                                                                                                             |
|-----------------------------|---------------------------------------------------|---------------------------------------------------------------------------------------------------------------------------------------------------|
| `CREATE_TOPIC_TOOL`         | Create a new topic on the Hedera network          | Optionally provide a topic memo (string) and whether to set a submit key (boolean - set to true if you want to set a submit key, otherwise false) | 
| `SUBMIT_TOPIC_MESSAGE_TOOL` | Submit a message to a topic on the Hedera network | Provide the topic ID (string, required) and the message to submit (string, required)                                                              | 

### Core Hedera Token Service Plugin Tools (core-hts-plugin)

A plugin for the Hedera Token Service (HTS), enabling you to create and manage fungible and non-funglible tokens on the
Hedera network

| Tool Name                        | Description                                                         | Usage                                                                                                                                                                                                                                                                                                                                                                  |
|----------------------------------|---------------------------------------------------------------------|------------------------------------------------------------------------------------------------------------------------------------------------------------------------------------------------------------------------------------------------------------------------------------------------------------------------------------------------------------------------|
| `CREATE_FUNGIBLE_TOKEN_TOOL`     | Creates a fungible token on Hedera                                  | Provide the token name (string, required). Optionally provide token symbol (string), initial supply (int), supply type ("finite" or "infinite", defaults to "finite"), max supply (int, defaults to 1,000,000 if finite), decimals (int, defaults to 0), treasury account ID (string, uses operator account if not specified), and whether to set supply key (boolean) |
| `CREATE_NON_FUNGIBLE_TOKEN_TOOL` | Creates a non-fungible token (NFT) on Hedera                        | Provide the token name and token symbol. Optionally provide max supply (defaults to 100) and treasury account ID                                                                                                                                                                                                                                                       |
| `AIRDROP_FUNGIBLE_TOKEN_TOOL`    | Airdrops a fungible token to multiple recipients on Hedera          | Provide the token ID and recipients array. Optionally provide source account ID (string, uses operator account if not specified) and transaction memo (string)                                                                                                                                                                                                         |
| `MINT_NON_FUNGIBLE_TOKEN_TOOL`   | Mints NFTs with unique metadata for an existing NFT class on Hedera | Provide the token ID and URIs array                                                                                                                                                                                                                                                                                                                                    |
| `MINT_FUNGIBLE_TOKEN_TOOL`       | Mints additional supply of an existing fungible token on Hedera     | Provide the token ID and amount to mint                                                                                                                                                                                                                                                                                                                                |

### Core Hedera Queries Plugin Tools (core-queries-plugin)

These tools provided by the toolkit enable you to complete (free) queries against mirror nodes on the Hedera network.

<<<<<<< HEAD
| Tool Name                               | Description                                                          | Usage                                                                                                                               |
|-----------------------------------------|----------------------------------------------------------------------|-------------------------------------------------------------------------------------------------------------------------------------|
| `GET_ACCOUNT_QUERY_TOOL`                | Returns comprehensive account information for a given Hedera account | Provide an account ID to query                                                                                                      |
| `GET_HBAR_BALANCE_QUERY_TOOL`           | Returns the HBAR balance for a given Hedera account                  | Requires a Hedera account ID to query (uses context operator account if not specified)                                              |
| `GET_ACCOUNT_TOKEN_BALANCES_QUERY_TOOL` | Returns token balances for a Hedera account                          | Provide the account ID to query (optional - uses context account if not provided). Optionally, provide a specific token ID to query |
| `GET_TOPIC_MESSAGES_QUERY_TOOL`         | Returns messages for a given Hedera Consensus Service (HCS) topic    | Provide the topic ID to query (required). Optionally, provide start time, end time, and limit for message filtering                 |
 <!--                                    | `tool-name`                                                          | Description of what Tool Does                                                                                                       | How to use| -->
=======
| Tool Name                      | Description                                                          | Usage                                                                                                                               |
| ------------------------------ |----------------------------------------------------------------------|-------------------------------------------------------------------------------------------------------------------------------------|
| `GET_ACCOUNT_QUERY_TOOL`| Returns comprehensive account information for a given Hedera account | Provide an account ID to query                                                                                                      |
| `GET_HBAR_BALANCE_QUERY_TOOL`| Returns the HBAR balance for a given Hedera account                  | Requires a Hedera account ID to query (uses context operator account if not specified)                                              |
| `GET_ACCOUNT_TOKEN_BALANCES_QUERY_TOOL`| Returns token balances for a Hedera account                          | Provide the account ID to query (optional - uses context account if not provided). Optionally, provide a specific token ID to query |
| `GET_TOPIC_MESSAGES_QUERY_TOOL`| Returns messages for a given Hedera Consensus Service (HCS) topic    | Provide the topic ID to query (required). Optionally, provide start time, end time, and limit for message filtering                 |
| `GET_TOKEN_INFO_QUERY_TOOL`| Returns details of a given token (HTS)                               | Provide the ID of token to query (required).                                                                                        |
>>>>>>> fe4cf23b

## Using Hedera Plugins

Take a look at the example [tool-calling-agent.ts](../typescript/examples/langchain/tool-calling-agent.ts) for a
complete example of how to use the Hedera plugins.

First, you will need to import the core plugins, which contain all the tools you may want to use such as
`coreAccountPlugin`.

You also have the option to pick and choose which tools from a Hedera plugin you want to enable. If you choose to do
this, only the tools specified will be usable. You will need to import the constants for each tool name, such as
`coreAccountPluginToolNames`, which will enables you to pass specific tools to the configuration object.

`AgentMode` , `Configuration`, and `Context` are also required to be imported to configure the plugins.

```javascript
import {
  AgentMode,
  Configuration,
  Context,
  coreAccountPlugin,
  coreAccountPluginToolNames,
  coreConsensusPlugin,
  coreConsensusPluginToolNames,
  coreHTSPlugin,
  coreHTSPluginToolNames,
  coreQueriesPlugin,
  coreQueriesPluginToolNames,
} from 'hedera-agent-kit';
```

You will instantiate the HederaAgentToolkit with your chosen framework, defining the tools and plugins you want to use,
and mode (AUTONOMOUS or RETURN_BYTES for human in the loop), as well as the plugins you wish to use:

```javascript
 const hederaAgentToolkit = new HederaLangchainToolkit({
  client,
  configuration: {
    tools: [
      CREATE_FUNGIBLE_TOKEN_TOOL,
      CREATE_NON_FUNGIBLE_TOKEN_TOOL,
      AIRDROP_FUNGIBLE_TOKEN_TOOL,
      MINT_NON_FUNGIBLE_TOKEN_TOOL,
      TRANSFER_HBAR_TOOL,
      CREATE_TOPIC_TOOL,
      SUBMIT_TOPIC_MESSAGE_TOOL,
      GET_HBAR_BALANCE_QUERY_TOOL,
      GET_ACCOUNT_QUERY_TOOL,
      // etc.
    ], // use an empty array if you want to load all tools
    context: {
      mode: AgentMode.AUTONOMOUS,
    },
    plugins: [coreHTSPlugin, coreAccountPlugin, coreConsensusPlugin, coreQueriesPlugin],
  },
});
  ```<|MERGE_RESOLUTION|>--- conflicted
+++ resolved
@@ -57,15 +57,7 @@
 
 These tools provided by the toolkit enable you to complete (free) queries against mirror nodes on the Hedera network.
 
-<<<<<<< HEAD
-| Tool Name                               | Description                                                          | Usage                                                                                                                               |
-|-----------------------------------------|----------------------------------------------------------------------|-------------------------------------------------------------------------------------------------------------------------------------|
-| `GET_ACCOUNT_QUERY_TOOL`                | Returns comprehensive account information for a given Hedera account | Provide an account ID to query                                                                                                      |
-| `GET_HBAR_BALANCE_QUERY_TOOL`           | Returns the HBAR balance for a given Hedera account                  | Requires a Hedera account ID to query (uses context operator account if not specified)                                              |
-| `GET_ACCOUNT_TOKEN_BALANCES_QUERY_TOOL` | Returns token balances for a Hedera account                          | Provide the account ID to query (optional - uses context account if not provided). Optionally, provide a specific token ID to query |
-| `GET_TOPIC_MESSAGES_QUERY_TOOL`         | Returns messages for a given Hedera Consensus Service (HCS) topic    | Provide the topic ID to query (required). Optionally, provide start time, end time, and limit for message filtering                 |
- <!--                                    | `tool-name`                                                          | Description of what Tool Does                                                                                                       | How to use| -->
-=======
+
 | Tool Name                      | Description                                                          | Usage                                                                                                                               |
 | ------------------------------ |----------------------------------------------------------------------|-------------------------------------------------------------------------------------------------------------------------------------|
 | `GET_ACCOUNT_QUERY_TOOL`| Returns comprehensive account information for a given Hedera account | Provide an account ID to query                                                                                                      |
@@ -73,7 +65,7 @@
 | `GET_ACCOUNT_TOKEN_BALANCES_QUERY_TOOL`| Returns token balances for a Hedera account                          | Provide the account ID to query (optional - uses context account if not provided). Optionally, provide a specific token ID to query |
 | `GET_TOPIC_MESSAGES_QUERY_TOOL`| Returns messages for a given Hedera Consensus Service (HCS) topic    | Provide the topic ID to query (required). Optionally, provide start time, end time, and limit for message filtering                 |
 | `GET_TOKEN_INFO_QUERY_TOOL`| Returns details of a given token (HTS)                               | Provide the ID of token to query (required).                                                                                        |
->>>>>>> fe4cf23b
+
 
 ## Using Hedera Plugins
 
