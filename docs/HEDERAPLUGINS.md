# Available Tools

The Hedera Agent Kit provides a comprehensive set of tools organized into **plugins** by the type of Hedera service they
interact with. These tools can be used by an AI agent, like the ones in the `typescript/examples` folder, and enable a
user to interact with Hedera services using natural language.

Want additional Hedera
tools? [Open an issue](https://github.com/hedera-dev/hedera-agent-kit/issues/new?template=toolkit_feature_request.yml&labels=feature-request).

## Plugin Architecture

The tools are now organized into plugins, each containing related functionality:

* **Core Account Plugin**: Tools for Hedera Account Service operations
* **Core Account Query Plugin**: Tools for querying Hedera Account Service related data
* **Core Consensus Plugin**: Tools for Hedera Consensus Service (HCS) operations
* **Core Consensus Query Plugin**: Tools for querying Hedera Consensus Service (HCS) related data
* **Core Token Plugin**: Tools for Hedera Token Service (HTS) operations
* **Core Token Query Plugin**: Tools for querying Hedera Token Service related data
* **Core EVM Plugin**: Tools for interacting with EVM smart contracts on Hedera (ERC-20 and ERC-721)
* **Core EVM Query Plugin**: Tools for querying smart contract–related data on Hedera
* **Core Transactions Plugin**: Tools for handling Hedera transaction–related operations

> ⚠️ **Note**: The **Core Hedera Queries Plugin** (`core-queries-plugin`) is now **deprecated**.
> Its tools have been split into their respective **query plugins** (Account, Token, Consensus, and EVM).

See [an example of how to create a plugin](../typescript/examples/plugin/example-plugin.ts) as well as how they can be
used to build with using [Langchain](../typescript/examples/langchain/plugin-tool-calling-agent.ts) or using
the [Vercel AI SDK](../typescript/examples/ai-sdk/plugin-tool-calling-agent.ts)

Plugins can be found in [typescript/src/plugins](../typescript/src/plugins)

## Plugins and Available Tools

### Core Account Plugin Tools (`core-account-plugin`)

This plugin provides tools for Hedera **Account Service operations**:

| Tool Name                        | Description                                                                                                    | Usage                                                                                                                                                                                                      |
|----------------------------------|----------------------------------------------------------------------------------------------------------------|------------------------------------------------------------------------------------------------------------------------------------------------------------------------------------------------------------|
| `TRANSFER_HBAR_TOOL`             | Transfer HBAR between accounts                                                                                 | Provide the amount of HBAR to transfer, the account to transfer to, and optionally, a transaction memo.                                                                                                    |
| `CREATE_ACCOUNT_TOOL`            | Creates a new Hedera account, either for a provided public key or for the operator account’s generated keypair | Provide agreement text, type of key that should be generated, and optionally account memo, initial balance, and max auto-association                                                                       |
| `UPDATE_ACCOUNT_TOOL`            | Update an account's metadata                                                                                   | Provide the account ID (required), the max automatic token associations (optional), the staking account ID (optional), account memo (optional), and whether staking rewards should be declined (optional). |
| `DELETE_ACCOUNT_TOOL`            | Delete an account and transfer its assets to a specified account                                               | Provide the account ID to delete (required) and a transfer account ID (optional). If not specified, the operator’s account will be used.                                                                   |
| `SIGN_SCHEDULE_TRANSACTION_TOOL` | Signs a scheduled transaction on the Hedera network                                                            | Provide the schedule ID (required) of the scheduled transaction to sign. Returns the transaction ID upon successful signing.                                                                               |
<<<<<<< HEAD
=======
| `SCHEDULE_DELETE_TOOL`           | Delete a scheduled transaction so it will not execute                                                          | Provide the schedule ID (required) of the scheduled transaction to delete. Returns the transaction ID upon successful deletion.                                                                            |

>>>>>>> 46313c56

---

### Core Account Query Plugin Tools (`core-account-query-plugin`)

This plugin provides tools for fetching **Account Service (HAS)** related information from Hedera Mirror Node.

| Tool Name                               | Description                                                          | Usage                                                                                                                   |
|-----------------------------------------|----------------------------------------------------------------------|-------------------------------------------------------------------------------------------------------------------------|
| `GET_ACCOUNT_QUERY_TOOL`                | Returns comprehensive account information for a given Hedera account | Provide an account ID to query                                                                                          |
| `GET_HBAR_BALANCE_QUERY_TOOL`           | Returns the HBAR balance for a given Hedera account                  | Provide an account ID to query (optional – defaults to operator account)                                                |
| `GET_ACCOUNT_TOKEN_BALANCES_QUERY_TOOL` | Returns token balances for a Hedera account                          | Provide the account ID to query (optional – defaults to operator account). Optionally specify a token ID for filtering. |

---

### Core Consensus Plugin Tools (`core-consensus-plugin`)

A plugin for **Consensus Service (HCS)**, enabling creation and posting to topics.

| Tool Name                   | Description                                       | Usage                                                                               |
|-----------------------------|---------------------------------------------------|-------------------------------------------------------------------------------------|
| `CREATE_TOPIC_TOOL`         | Create a new topic on the Hedera network          | Optionally provide a topic memo (string) and whether to set a submit key (boolean). |
| `SUBMIT_TOPIC_MESSAGE_TOOL` | Submit a message to a topic on the Hedera network | Provide the topic ID (required) and the message to submit (required).               |
| `DELETE_TOPIC_TOOL`         | Delete a topic on the Hedera network              | Provide the topic ID (required)                                                     |

---

### Core Consensus Query Plugin Tools (`core-consensus-query-plugin`)

This plugin provides tools for fetching **Consensus Service (HCS)** related information from Hedera Mirror Node.

| Tool Name                       | Description                                                       | Usage                                                                                                      |
|---------------------------------|-------------------------------------------------------------------|------------------------------------------------------------------------------------------------------------|
| `GET_TOPIC_MESSAGES_QUERY_TOOL` | Returns messages for a given Hedera Consensus Service (HCS) topic | Provide the topic ID (required). Optionally provide start time, end time, and limit for message filtering. |

---

### Core Token Plugin Tools (`core-token-plugin`)

A plugin for the Hedera **Token Service (HTS)**, enabling creation and management of fungible
and non-fungible tokens.

| Tool Name                        | Description                                               | Usage                                                                                                                                                                                             |
|----------------------------------|-----------------------------------------------------------|---------------------------------------------------------------------------------------------------------------------------------------------------------------------------------------------------|
| `CREATE_FUNGIBLE_TOKEN_TOOL`     | Creates a fungible token on Hedera                        | Provide the token name (required). Optionally set symbol, initial supply, supply type ("finite" or "infinite"), max supply, decimals, treasury account ID (defaults to operator), and supply key. |
| `CREATE_NON_FUNGIBLE_TOKEN_TOOL` | Creates a non-fungible token (NFT) on Hedera              | Provide token name and symbol. Optionally set max supply (defaults to 100) and treasury account ID.                                                                                               |
| `AIRDROP_FUNGIBLE_TOKEN_TOOL`    | Airdrops a fungible token to multiple recipients          | Provide the token ID and recipients array. Optionally specify a source account ID (defaults to operator) and transaction memo.                                                                    |
| `MINT_NON_FUNGIBLE_TOKEN_TOOL`   | Mints NFTs with unique metadata for an existing NFT class | Provide the token ID and metadata URIs.                                                                                                                                                           |
| `MINT_FUNGIBLE_TOKEN_TOOL`       | Mints additional supply of an existing fungible token     | Provide the token ID and amount to mint.                                                                                                                                                          |

---

### Core Token Query Plugin Tools (`core-token-query-plugin`)

This plugin provides tools for fetching **Token Service (HTS)** related information from Hedera Mirror Node.

| Tool Name                   | Description                            | Usage                            |
|-----------------------------|----------------------------------------|----------------------------------|
| `GET_TOKEN_INFO_QUERY_TOOL` | Returns details of a given token (HTS) | Provide the token ID (required). |

---

### Core EVM Plugin Tools (`core-evm-plugin`)

This plugin provides tools for interacting with EVM smart contracts on Hedera, including creating and managing ERC-20
and ERC-721 tokens via on-chain factory contracts and standard function calls.

| Tool Name              | Description                                           | Usage                                                                                                          |
|------------------------|-------------------------------------------------------|----------------------------------------------------------------------------------------------------------------|
| `CREATE_ERC20_TOOL`    | Deploys a new ERC-20 token via the BaseERC20Factory   | Provide token name and symbol (required). Optionally set decimals (default 18) and initial supply (default 0). |
| `TRANSFER_ERC20_TOOL`  | Transfers an ERC-20 token                             | Provide contract ID, recipient address, and amount. Supports both EVM and Hedera IDs.                          |
| `CREATE_ERC721_TOOL`   | Deploys a new ERC-721 token via the BaseERC721Factory | Provide token name, symbol, and base URI (all required).                                                       |
| `MINT_ERC721_TOOL`     | Mints a new ERC-721 token                             | Provide contract ID and recipient address. Supports both EVM and Hedera IDs.                                   |
| `TRANSFER_ERC721_TOOL` | Transfers an ERC-721 token                            | Provide contract ID, from address, to address, and token ID. Supports both EVM and Hedera IDs.                 |

---

### Core EVM Query Plugin Tools (`core-evm-query-plugin`)

This plugin provides tools for fetching EVM smart contract-related information from Hedera Mirror Node.

| Tool Name                      | Description                               | Usage                               |
|--------------------------------|-------------------------------------------|-------------------------------------|
| `GET_CONTRACT_INFO_QUERY_TOOL` | Returns details of a given smart contract | Provide the contract ID (required). |

---

### Core Transactions Plugin Tools (`core-transactions-plugin`)

Tools for **transaction-related operations** on Hedera.

| Tool Name                           | Description                                | Usage                                                                         |
|-------------------------------------|--------------------------------------------|-------------------------------------------------------------------------------|
| `GET_TRANSACTION_RECORD_QUERY_TOOL` | Returns details for a given transaction id | Provide the transaction ID (required). Optionally, provide transaction nonce. |

---

### Core Misc Queries Plugin Tools (`core-misc-query-plugin`)

This plugin provides tools for fetching miscellaneous information from the Hedera Mirror Node.

| Tool Name                | Description                                   | Usage                                                                                     |
|--------------------------|-----------------------------------------------|-------------------------------------------------------------------------------------------|
| `GET_EXCHANGE_RATE_TOOL` | Returns the Hedera network HBAR exchange rate | Optionally provide `timestamp` (seconds or nanos since epoch) to query a historical rate. |

---

## Using Hedera Plugins

Take a look at the example [tool-calling-agent.ts](../typescript/examples/langchain/tool-calling-agent.ts) for a
complete example of how to use the Hedera plugins.

First, you will need to import the core plugins, which contain all the tools you may want to use such as
`coreAccountPlugin`.

You also have the option to pick and choose which tools from a Hedera plugin you want to enable. If you choose to do
this, only the tools specified will be usable. You will need to import the constants for each tool name, such as
`coreAccountPluginToolNames`, which will enables you to pass specific tools to the configuration object.

`AgentMode` , `Configuration`, and `Context` are also required to be imported to configure the plugins.

```javascript
import {
  AgentMode,
  Configuration,
  Context,
  coreAccountPlugin,
  coreAccountPluginToolNames,
  coreConsensusPlugin,
  coreConsensusPluginToolNames,
  coreTokenPlugin,
  coreTokenPluginToolNames,
  coreEVMPlugin,
  coreEVMPluginToolNames,
  coreAccountQueryPlugin,
  coreConsensusQueryPlugin,
  coreTokenQueryPlugin,
  coreEVMQueryPlugin,
  coreMiscQueriesPlugin,
} from 'hedera-agent-kit';
```

You will instantiate the HederaAgentToolkit with your chosen framework, defining the tools and plugins you want to use,
and mode (AUTONOMOUS or RETURN_BYTES for human in the loop), as well as the plugins you wish to use:

```javascript
 const hederaAgentToolkit = new HederaLangchainToolkit({
  client,
  configuration: {
    tools: [
      CREATE_FUNGIBLE_TOKEN_TOOL,
      MINT_FUNGIBLE_TOKEN_TOOL,
      CREATE_ERC20_TOOL,
      TRANSFER_HBAR_TOOL,
      GET_ACCOUNT_QUERY_TOOL,
      GET_CONTRACT_INFO_QUERY_TOOL,
      // etc.
    ], // use an empty array if you want to load all tools
    context: {
      mode: AgentMode.AUTONOMOUS,
    },
    plugins: [
      coreAccountPlugin,
      coreAccountQueryPlugin,
      coreConsensusPlugin,
      coreConsensusQueryPlugin,
      coreTokenPlugin,
      coreTokenQueryPlugin,
      coreEVMPlugin,
      coreEVMQueryPlugin,
      coreMiscQueriesPlugin,
    ],
  },
});
  ```<|MERGE_RESOLUTION|>--- conflicted
+++ resolved
@@ -43,11 +43,7 @@
 | `UPDATE_ACCOUNT_TOOL`            | Update an account's metadata                                                                                   | Provide the account ID (required), the max automatic token associations (optional), the staking account ID (optional), account memo (optional), and whether staking rewards should be declined (optional). |
 | `DELETE_ACCOUNT_TOOL`            | Delete an account and transfer its assets to a specified account                                               | Provide the account ID to delete (required) and a transfer account ID (optional). If not specified, the operator’s account will be used.                                                                   |
 | `SIGN_SCHEDULE_TRANSACTION_TOOL` | Signs a scheduled transaction on the Hedera network                                                            | Provide the schedule ID (required) of the scheduled transaction to sign. Returns the transaction ID upon successful signing.                                                                               |
-<<<<<<< HEAD
-=======
 | `SCHEDULE_DELETE_TOOL`           | Delete a scheduled transaction so it will not execute                                                          | Provide the schedule ID (required) of the scheduled transaction to delete. Returns the transaction ID upon successful deletion.                                                                            |
-
->>>>>>> 46313c56
 
 ---
 
