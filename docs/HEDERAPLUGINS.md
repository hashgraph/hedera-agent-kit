--- conflicted
+++ resolved
@@ -28,36 +28,19 @@
 
 This plugin provides tools for Hedera Account Service operations
 
-<<<<<<< HEAD
-| Tool Name            | Description                    | Usage                                                                                                      |
-| -------------------- | ------------------------------ | ---------------------------------------------------------------------------------------------------------- |
-| `TRANSFER_HBAR_TOOL` | Transfer HBAR between accounts | Provide the amount of of HBAR to transfer, the account to transfer to, and optionally, a transaction memo. |
-=======
 | Tool Name             | Description                    | Usage                                                                                                                                                                                                                                              |
 |-----------------------|--------------------------------|----------------------------------------------------------------------------------------------------------------------------------------------------------------------------------------------------------------------------------------------------|
 | `TRANSFER_HBAR_TOOL`  | Transfer HBAR between accounts | Provide the amount of of HBAR to transfer, the account to transfer to, and optionally, a transaction memo.                                                                                                                                         |
 | `UPDATE_ACCOUNT_TOOL` | Update an account's metadata   | Provide the account ID to update (required), the max automatic token associations (number, optional), id of account to staked to (string, optional), account memo (string, optional) and if staking rewards should be declined (boolean, optional) |
 | `DELETE_ACCOUNT_TOOL`| Delete an account and send all remaining assets to a specified account | Provide the ID of account to delete (required) and the transfer account ID to send the remaining assets to (optional). If transfer account is not specified the operator's account ID will be used |
->>>>>>> 66f6eaa8
 
 ### Core Hedera Consensus Service Plugin Tools (core-consensus-plugin)
 
 | Tool Name                   | Description                                       | Usage                                                                                                                                             |
-<<<<<<< HEAD
+
 | --------------------------- | ------------------------------------------------- | ------------------------------------------------------------------------------------------------------------------------------------------------- |
 | `CREATE_TOPIC_TOOL`         | Create a new topic on the Hedera network          | Optionally provide a topic memo (string) and whether to set a submit key (boolean - set to true if you want to set a submit key, otherwise false) |
 | `SUBMIT_TOPIC_MESSAGE_TOOL` | Submit a message to a topic on the Hedera network | Provide the topic ID (string, required) and the message to submit (string, required)                                                              |
-
-### Core Hedera Token Service Plugin Tools (core-hts-plugin)
-
-A plugin for the Hedera Token Service (HTS), enabling you to create and manage fungible and non-funglible tokens on the Hedera network
-
-| Tool Name                        | Description                                                         | Usage                                                                                                                                                                                                                                                                                                                                                                  |
-| -------------------------------- | ------------------------------------------------------------------- | ---------------------------------------------------------------------------------------------------------------------------------------------------------------------------------------------------------------------------------------------------------------------------------------------------------------------------------------------------------------------- |
-=======
-|-----------------------------|---------------------------------------------------|---------------------------------------------------------------------------------------------------------------------------------------------------|
-| `CREATE_TOPIC_TOOL`         | Create a new topic on the Hedera network          | Optionally provide a topic memo (string) and whether to set a submit key (boolean - set to true if you want to set a submit key, otherwise false) | 
-| `SUBMIT_TOPIC_MESSAGE_TOOL` | Submit a message to a topic on the Hedera network | Provide the topic ID (string, required) and the message to submit (string, required)                                                              | 
 
 ### Core Hedera Token Service Plugin Tools (core-hts-plugin)
 
@@ -66,7 +49,6 @@
 
 | Tool Name                        | Description                                                         | Usage                                                                                                                                                                                                                                                                                                                                                                  |
 |----------------------------------|---------------------------------------------------------------------|------------------------------------------------------------------------------------------------------------------------------------------------------------------------------------------------------------------------------------------------------------------------------------------------------------------------------------------------------------------------|
->>>>>>> 66f6eaa8
 | `CREATE_FUNGIBLE_TOKEN_TOOL`     | Creates a fungible token on Hedera                                  | Provide the token name (string, required). Optionally provide token symbol (string), initial supply (int), supply type ("finite" or "infinite", defaults to "finite"), max supply (int, defaults to 1,000,000 if finite), decimals (int, defaults to 0), treasury account ID (string, uses operator account if not specified), and whether to set supply key (boolean) |
 | `CREATE_NON_FUNGIBLE_TOKEN_TOOL` | Creates a non-fungible token (NFT) on Hedera                        | Provide the token name and token symbol. Optionally provide max supply (defaults to 100) and treasury account ID                                                                                                                                                                                                                                                       |
 | `AIRDROP_FUNGIBLE_TOKEN_TOOL`    | Airdrops a fungible token to multiple recipients on Hedera          | Provide the token ID and recipients array. Optionally provide source account ID (string, uses operator account if not specified) and transaction memo (string)                                                                                                                                                                                                         |
@@ -77,15 +59,6 @@
 
 These tools provided by the toolkit enable you to complete (free) queries against mirror nodes on the Hedera network.
 
-<<<<<<< HEAD
-| Tool Name                               | Description                                                          | Usage                                                                                                                               |
-| --------------------------------------- | -------------------------------------------------------------------- | ----------------------------------------------------------------------------------------------------------------------------------- | ---------- | --- |
-| `GET_ACCOUNT_QUERY_TOOL`                | Returns comprehensive account information for a given Hedera account | Provide an account ID to query                                                                                                      |
-| `GET_HBAR_BALANCE_QUERY_TOOL`           | Returns the HBAR balance for a given Hedera account                  | Requires a Hedera account ID to query (uses context operator account if not specified)                                              |
-| `GET_ACCOUNT_TOKEN_BALANCES_QUERY_TOOL` | Returns token balances for a Hedera account                          | Provide the account ID to query (optional - uses context account if not provided). Optionally, provide a specific token ID to query |
-| `GET_TOPIC_MESSAGES_QUERY_TOOL`         | Returns messages for a given Hedera Consensus Service (HCS) topic    | Provide the topic ID to query (required). Optionally, provide start time, end time, and limit for message filtering                 |
-| <!--                                    | `tool-name`                                                          | Description of what Tool Does                                                                                                       | How to use | --> |
-=======
 
 | Tool Name                      | Description                                                          | Usage                                                                                                                               |
 | ------------------------------ |----------------------------------------------------------------------|-------------------------------------------------------------------------------------------------------------------------------------|
@@ -95,7 +68,6 @@
 | `GET_TOPIC_MESSAGES_QUERY_TOOL`| Returns messages for a given Hedera Consensus Service (HCS) topic    | Provide the topic ID to query (required). Optionally, provide start time, end time, and limit for message filtering                 |
 | `GET_TOKEN_INFO_QUERY_TOOL`| Returns details of a given token (HTS)                               | Provide the ID of token to query (required).                                                                                        |
 
->>>>>>> 66f6eaa8
 
 ## Using Hedera Plugins
 
@@ -124,22 +96,14 @@
   coreHTSPluginToolNames,
   coreQueriesPlugin,
   coreQueriesPluginToolNames,
-<<<<<<< HEAD
-} from "hedera-agent-kit";
-=======
 } from 'hedera-agent-kit';
->>>>>>> 66f6eaa8
 ```
 
 You will instantiate the HederaAgentToolkit with your chosen framework, defining the tools and plugins you want to use,
 and mode (AUTONOMOUS or RETURN_BYTES for human in the loop), as well as the plugins you wish to use:
 
 ```javascript
-<<<<<<< HEAD
-const hederaAgentToolkit = new HederaLangchainToolkit({
-=======
  const hederaAgentToolkit = new HederaLangchainToolkit({
->>>>>>> 66f6eaa8
   client,
   configuration: {
     tools: [
@@ -157,7 +121,6 @@
     context: {
       mode: AgentMode.AUTONOMOUS,
     },
-<<<<<<< HEAD
     plugins: [
       coreHTSPlugin,
       coreAccountPlugin,
@@ -166,10 +129,4 @@
     ],
   },
 });
-```
-=======
-    plugins: [coreHTSPlugin, coreAccountPlugin, coreConsensusPlugin, coreQueriesPlugin],
-  },
-});
-  ```
->>>>>>> 66f6eaa8
+```