# Available Hedera Plugins

The Hedera Agent Kit provides a comprehensive set of tools organized into **plugins**, which can be installed alongside the Hedera Agent Kit and used to extend the core funcitonality of the Hederak Agent Kit SDK.
These tools can be used both by the conversational agent and when you are building with the SDK.

The Hedera services built into this agent toolkit are also implemented as plugins, you can see a description of each plugin in the [HEDERAPLUGINS.md](HEDERAPLUGINS.md) file, as well as list of the individual tools for each Hedera service that are included in each plugin.

## Available Third Party Plugins

<<<<<<< HEAD
_Coming Soon_
=======
- [Memejob Plugin](https://www.npmjs.com/package/@buidlerlabs/hak-memejob-plugin) provides a streamlined interface to the [**memejob**](https://memejob.fun/) protocol, exposing the core actions (`create`, `buy`, `sell`) for interacting with meme tokens on Hedera:

  Github repository: https://github.com/buidler-labs/hak-memejob-plugin
>>>>>>> 66f6eaa8

## Plugin Architecture

The tools are now organized into plugins, each containing a set functionality related to the Hedera service or project they are created for.

## Creating a Plugin

Creating a Custom Plugin

### Plugin Interface

Every plugin must implement the Plugin interface:

```typescript
export interface Plugin {
  name: string;
  version?: string;
  description?: string;
  tools: (context: Context) => Tool[];
}
```

### Tool Interface

Each tool must implement the Tool interface:

```typescript
export type Tool = {
  method: string;
  name: string;
  description: string;
  parameters: z.ZodObject<any, any>;
  execute: (client: Client, context: Context, params: any) => Promise<any>;
};
```

### Step-by-Step Guide

**Step 1: Create Plugin Directory Structure**

```typescript
  my-custom-plugin/
  ├── index.ts                    # Plugin definition and exports
  ├── tools/
  │   └── my-service/
  │       └── my-tool.ts         # Individual tool implementation
```

**Step 2: Implement Your Tool**

Create your tool file (e.g., tools/my-service/my-tool.ts):

```typescript
import { z } from "zod";
import { Context, Tool, handleTransaction } from "hedera-agent-kit";
import { Client, PrivateKey, AccountId } from "@hashgraph/sdk";
import dotenv from "dotenv";

// Load environment variables
dotenv.config();

// Define parameter schema
const myToolParameters = (context: Context = {}) =>
  z.object({
    requiredParam: z.string().describe("Description of required parameter"),
    optionalParam: z
      .string()
      .optional()
      .describe("Description of optional parameter"),
  });

// Create prompt function
const myToolPrompt = (context: Context = {}) => {
  return `
  This tool performs a specific operation.

  Parameters:
  - requiredParam (string, required): Description
  - optionalParam (string, optional): Description
  `;
};

// Implement tool logic
const myToolExecute = async (
  client: Client,
  context: Context,
  params: z.infer<ReturnType<typeof myToolParameters>>,
) => {
  try {
    // Your implementation here
    const result = await someHederaOperation(params);
    return result;
  } catch (error) {
    if (error instanceof Error) {
      return error.message;
    }
    return "Operation failed";
  }
};

export const MY_TOOL = "my_tool";

const tool = (context: Context): Tool => ({
  method: MY_TOOL,
  name: "My Custom Tool",
  description: myToolPrompt(context),
  parameters: myToolParameters(context),
  execute: myToolExecute,
});

export default tool;
```

**Step 3: Create Plugin Definition**

Create your plugin index file (index.ts):

```typescript
  import { Context } from '@/shared';
  import { Plugin } from '@/shared/plugin';
  import myTool, { MY_TOOL } from './tools/my-service/my-tool';

  export const myCustomPlugin: Plugin = {
    name: 'my-custom-plugin',
    version: '1.0.0',
    description: 'A plugin for custom functionality',
    tools: (context: Context) => {
      return [myTool(context)];
    },
  };

  export const myCustomPluginToolNames = {
    MY_TOOL,
  } as const;

  export default { myCustomPlugin, myCustomPluginToolNames };

  Step 4: Register Your Plugin

  Add your plugin to the main plugins index (src/plugins/index.ts):

  import { myCustomPlugin, myCustomPluginToolNames } from './my-custom-plugin';

  export {
    // ... existing exports
    myCustomPlugin,
    myCustomPluginToolNames,
  };
```

### Best Practices

**Parameter Validation**

- Use Zod schemas for robust input validation
- Provide clear descriptions for all parameters
- Mark required vs optional parameters appropriately

**Tool Organization**

- Group related tools by service type
- Use consistent naming conventions
- Follow the established directory structure

**Transaction Handling**

- Use handleTransaction() to facilitate human-in-the-loop and autonomous execution flows
- Respect the AgentMode (AUTONOMOUS vs RETURN_BYTES)
- Implement proper transaction building patterns

### Using Your Custom Plugin

```typescript
import { HederaLangchainToolkit } from "hedera-agent-kit";
import {
  myCustomPlugin,
  myCustomPluginToolNames,
} from "./plugins/my-custom-plugin";

const toolkit = new HederaLangchainToolkit({
  client,
  configuration: {
    tools: [myCustomPluginToolNames.MY_TOOL],
    plugins: [myCustomPlugin],
    context: {
      mode: AgentMode.AUTONOMOUS,
    },
  },
});
```

### Examples and References

- See existing core plugins in typescript/src/plugins/core-\*-plugin/
- Follow the patterns established in tools like [transfer-hbar.ts](typescript/src/plugins/core-account-plugin/tools/account/transfer-hbar.ts)
- See [typescript/examples/langchain/tool-calling-agent.ts](typescript/examples/langchain/tool-calling-agent.ts) for usage examples

## Publish and Register Your Plugin

To create a plugin to be use with the Hedera Agent Kit, you will need to create a plugin in your own repository, publish an npm package, and provide a description of the functionality included in that plugin, as well as the required and optional parameters.

Once you have a repository, published npm package, and a README with a description of the functionality included in that plugin in your plugin's repo, as well as the required and optional parameters, you can add it to the Hedera Agent Kit by forking and opening a Pull Request to:

1. Include the plugin as a bullet point under the **Available Third Party Plugin** section _on this page_. Include the name, a brief description, and a link to the repository with the README, as well the URL linked to the published npm package.

2. Include the same information **in the README.md of this repository** under the **Third Party Plugins** section.

Feel free to also [reach out to the Hedera Agent Kit maintainers on Discord](https://hedera.com/discord) or another channel so we can test out your plugin, include it in our docs, and let our community know thorough marketing and community channels.

Please also reach out in the Hedera Discord in the Support > developer-help-desk channelor create an Issue in this repository for help building, publishing, and promoting your plugin

## Plugin README Template

````markdown
## Plugin Name

This plugin was built by <?> for the <project, platform, etc>. It was built to enable <who?> to <do what?>

\_Feel free to include a description of your project and how it can be used with the Hedera Agent Kit.

### Installation

```bash
npm install <plugin-name>
```
````

### Usage

```javascript
import { myPlugin } from "<plugin-name>";
```

```javascript
const hederaAgentToolkit = new HederaLangchainToolkit({
  client,
  configuration: {
    context: {
      mode: AgentMode.AUTONOMOUS,
    },
    plugins: [
      coreHTSPlugin,
      coreAccountPlugin,
      coreConsensusPlugin,
      coreQueriesPlugin,
      myPlugin,
    ],
  },
});
```

### Functionality

Describe the different tools or individual pieces of functionality included in this plugin, and how to use them.

**Plugin Name**
_High level description of the plugin_

| Tool Name               | Description  | Usage                                                           |
| ----------------------- | ------------ | --------------------------------------------------------------- |
| `YOUR_PLUGIN_TOOL_NAME` | What it does | How to use. Include a list of parameters and their descriptions |

```

```<|MERGE_RESOLUTION|>--- conflicted
+++ resolved
@@ -7,13 +7,9 @@
 
 ## Available Third Party Plugins
 
-<<<<<<< HEAD
-_Coming Soon_
-=======
 - [Memejob Plugin](https://www.npmjs.com/package/@buidlerlabs/hak-memejob-plugin) provides a streamlined interface to the [**memejob**](https://memejob.fun/) protocol, exposing the core actions (`create`, `buy`, `sell`) for interacting with meme tokens on Hedera:
 
   Github repository: https://github.com/buidler-labs/hak-memejob-plugin
->>>>>>> 66f6eaa8
 
 ## Plugin Architecture
 
