--- conflicted
+++ resolved
@@ -43,7 +43,6 @@
 import * as dotenv from 'dotenv';
 dotenv.config();
 
-<<<<<<< HEAD
 (async () => {
   const signer = new ServerSigner(process.env.HEDERA_ACCOUNT_ID!, process.env.HEDERA_PRIVATE_KEY!, 'testnet');
   const agent  = new HederaConversationalAgent(signer, {
@@ -60,69 +59,6 @@
   const res = await agent.processMessage('What is my HBAR balance?');
   console.log(res.message);
 })();
-=======
-- **`HederaConversationalAgent`**: The primary interface for building chat-based applications. It combines the power of an LLM with the Hedera-specific tools provided by `HederaAgentKit`.
-- **`HederaAgentKit`**: The core engine that bundles tools, manages network clients, and holds the `signer` configuration. It's used internally by `HederaConversationalAgent` but can also be used directly for more programmatic control.
-- **Signers (`AbstractSigner`)**: Determine how transactions are signed and paid for:
-  - `ServerSigner`: Holds a private key directly. Useful for backend agents where the agent's account pays for transactions it executes.
-- **Operational Modes**: Configure how the agent handles transactions:
-  - `operationalMode: 'autonomous'`: Agent signs and submits all transactions using its `signer`. The agent's operator account pays.
-  - `operationalMode: 'returnBytes'`: Agent returns transaction bytes. Your application (and the user, via their wallet) is responsible for signing and submitting. This is key for user-centric apps.
-  - `scheduleUserTransactionsInBytesMode: boolean` (Default: `true`): When `operationalMode` is `'returnBytes'`, this flag makes the agent automatically schedule transactions initiated by the user (e.g., "transfer _my_ HBAR..."). The agent's operator account pays to _create the schedule entity_, and the user pays for the _actual scheduled transaction_ when they sign the `ScheduleSignTransaction`.
-  - `metaOptions: { schedule: true }`: Allows the LLM to explicitly request scheduling for any tool call, overriding defaults.
-- **Human-in-the-Loop Flow**: The Quick Start example demonstrates this. The agent first creates a schedule (agent pays). Then, after user confirmation, it prepares a `ScheduleSignTransaction` (user pays to sign and submit this, triggering the original scheduled transaction).
-
-## Handling User Prompts
-
-When building applications with `HederaConversationalAgent`, it's important to establish a proper flow for handling user prompts and agent responses. This section explains how to process user inputs, manage conversation history, and handle the various response types from the agent.
-
-### Processing User Prompts
-
-To send a user's message to the agent and receive a response:
-
-```typescript
-// Initialize the agent as shown in the Quick Start example
-const conversationalAgent = new HederaConversationalAgent(agentSigner, {
-  operationalMode: 'returnBytes',
-  userAccountId: userAccountId,
-  openAIApiKey: openaiApiKey,
-});
-await conversationalAgent.initialize();
-
-// Create a chat history array to maintain conversation context
-const chatHistory: Array<{ type: 'human' | 'ai'; content: string }> = [];
-
-// Process a user message
-async function handleUserMessage(userInput: string) {
-  // Add the user's message to chat history
-  chatHistory.push({ type: 'human', content: userInput });
-
-  // Process the message using the agent
-  const agentResponse = await conversationalAgent.processMessage(
-    userInput,
-    chatHistory
-  );
-
-  // Add the agent's response to chat history
-  chatHistory.push({ type: 'ai', content: agentResponse.output });
-
-  // Return the full response to handle any transaction data
-  return agentResponse;
-}
-```
-
-### Understanding Agent Responses
-
-The `processMessage` method returns an `AgentResponse` object with these key properties:
-
-```typescript
-interface AgentResponse {
-  output: string; // The text response to show to the user
-  transactionBytes?: string; // Base64-encoded transaction bytes (when in 'returnBytes' mode)
-  scheduleId?: ScheduleId; // The schedule ID when a transaction was scheduled
-  error?: string; // Error message if something went wrong
-}
->>>>>>> 3b828f5a
 ```
 
 ### 4 – Interactive Demos
@@ -374,29 +310,5 @@
 ```
 Please read [CONTRIBUTING.md](./CONTRIBUTING.md) and sign your commits under the DCO.
 
-<<<<<<< HEAD
----
-=======
-3. Configure environment variables (e.g., `OPENAI_API_KEY`, `HEDERA_ACCOUNT_ID`, `HEDERA_PRIVATE_KEY`) in a `.env` file based on the `sample.env` template.
-
-4. Test the kit:
-
-```bash
-npm run test
-```
-
-5. Run the demo:
-
-```bash
-npm run demo:auto
-```
-
-## Contributing
-
-We welcome contributions! Please see our [CONTRIBUTING.md](https://github.com/hedera-dev/hedera-agent-kit/blob/main/CONTRIBUTING.md) for details on our process, how to get started, and how to sign your commits under the DCO.
-
-## License
->>>>>>> 3b828f5a
-
 ## 📜 License
 Apache 2.0