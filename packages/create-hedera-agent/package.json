--- conflicted
+++ resolved
@@ -1,7 +1,6 @@
 {
-<<<<<<< HEAD
   "name": "create-hedera-agent",
-  "version": "0.1.3",
+  "version": "0.1.4",
   "description": "Scaffold a Next.js app wired with Hedera Agent Kit and WalletConnect",
   "bin": {
     "create-hedera-agent": "dist/index.js"
@@ -37,43 +36,4 @@
     "@types/fs-extra": "^11.0.4",
     "@types/prompts": "^2.4.9"
   }
-=======
-    "name": "create-hedera-agent",
-    "version": "0.1.2",
-    "description": "Scaffold a Next.js app wired with Hedera Agent Kit and WalletConnect",
-    "bin": {
-        "create-hedera-agent": "dist/index.js"
-    },
-    "type": "commonjs",
-    "main": "dist/index.js",
-    "files": [
-        "dist",
-        "template",
-        "README.md"
-    ],
-    "scripts": {
-        "prepack": "npm run sync-template && npm run build",
-        "build": "tsup index.ts --format cjs --dts --sourcemap --clean",
-        "sync-template": "node ./scripts/sync-template.cjs",
-        "dev": "tsx watch index.ts",
-        "start": "node dist/index.js"
-    },
-    "engines": {
-        "node": ">=20"
-    },
-    "dependencies": {
-        "execa": "^8.0.1",
-        "fs-extra": "^11.2.0",
-        "kolorist": "^1.8.0",
-        "prompts": "^2.4.2"
-    },
-    "devDependencies": {
-        "tsup": "^8.0.1",
-        "tsx": "^4.16.2",
-        "typescript": "^5.6.2",
-        "@types/node": "^22.7.4",
-        "@types/fs-extra": "^11.0.4",
-        "@types/prompts": "^2.4.9"
-    }
->>>>>>> 7e8565bc
 }